--- conflicted
+++ resolved
@@ -74,13 +74,7 @@
 # Helper functions #
 ####################
 # Error handling: https://stackoverflow.com/questions/16511337/correct-way-to-try-except-using-python-requests-module
-<<<<<<< HEAD
-def handle_exceptions(
-    f: Callable[..., requests.Response]
-) -> Callable[..., requests.Response | T]:
-=======
-def handle_exceptions(f: Callable[..., requests.Response]) -> Callable[..., Union[requests.Response, T]]:
->>>>>>> 9d0a4a5a
+def handle_exceptions(f: Callable[..., requests.Response]) -> Callable[..., requests.Response | T]:
     """Catch exceptions and throw Segments exceptions.
 
     Args:
@@ -655,18 +649,10 @@
     def clone_dataset(
         self,
         dataset_identifier: str,
-<<<<<<< HEAD
-        new_name: str | None = None,
-        new_task_type: TaskType | None = None,
-        new_public: bool | None = None,
-        organization: str | None = None,
-=======
         new_name: Optional[str] = None,
         new_task_type: Optional[TaskType] = None,
         new_public: Optional[bool] = None,
         organization: Optional[str] = None,
-        clone_labels: bool = False,
->>>>>>> 9d0a4a5a
     ) -> Dataset:
         """Clone a dataset.
 
@@ -846,20 +832,10 @@
     def get_samples(
         self,
         dataset_identifier: str,
-<<<<<<< HEAD
-        name: str | None = None,
-        label_status: LabelStatus | list[LabelStatus] | None = None,
-        metadata: str | list[str] | None = None,
-        sort: Literal[
-            "name", "created", "priority", "updated_at", "gt_label__updated_at"
-        ] = "name",
-=======
-        labelset: Optional[str] = None,
         name: Optional[str] = None,
         label_status: Optional[Union[LabelStatus, List[LabelStatus]]] = None,
         metadata: Optional[Union[str, List[str]]] = None,
         sort: Literal["name", "created", "priority", "updated_at", "gt_label__updated_at"] = "name",
->>>>>>> 9d0a4a5a
         direction: Literal["asc", "desc"] = "asc",
         per_page: int = 1000,
         page: int = 1,
@@ -976,14 +952,9 @@
         attributes: dict[str, Any] | SampleAttributes,
         metadata: dict[str, Any] | None = None,
         priority: float = 0,
-<<<<<<< HEAD
-        assigned_labeler: str | None = None,
-        assigned_reviewer: str | None = None,
-        embedding: npt.NDArray[Any] | list[float] | None = None,
-=======
         assigned_labeler: Optional[str] = None,
         assigned_reviewer: Optional[str] = None,
->>>>>>> 9d0a4a5a
+        embedding: Optional[Union[npt.NDArray[Any], List[float]]] = None,
     ) -> Sample:
         """Add a sample to a dataset.
 
@@ -1071,13 +1042,7 @@
 
         return cast(Sample, r)
 
-<<<<<<< HEAD
-    def add_samples(
-        self, dataset_identifier: str, samples: list[Sample | dict[str, Any]]
-    ) -> list[Sample]:
-=======
     def add_samples(self, dataset_identifier: str, samples: List[Union[Dict[str, Any], Sample]]) -> List[Sample]:
->>>>>>> 9d0a4a5a
         """Add samples to a dataset in bulk. When attempting to add samples which already exist, no error is thrown but the existing samples are returned without changes.
 
         Args:
@@ -1127,22 +1092,13 @@
     def update_sample(
         self,
         uuid: str,
-<<<<<<< HEAD
-        name: str | None = None,
-        attributes: dict[str, Any] | SampleAttributes | None = None,
-        metadata: dict[str, Any] | None = None,
-        priority: float | None = None,
-        assigned_labeler: str | None = None,
-        assigned_reviewer: str | None = None,
-        embedding: npt.NDArray[Any] | list[float] | None = None,
-=======
         name: Optional[str] = None,
         attributes: Optional[Union[Dict[str, Any], SampleAttributes]] = None,
         metadata: Optional[Dict[str, Any]] = None,
         priority: Optional[float] = None,
         assigned_labeler: Optional[str] = None,
         assigned_reviewer: Optional[str] = None,
->>>>>>> 9d0a4a5a
+        embedding: Optional[Union[npt.NDArray[Any], List[float]]] = None,
     ) -> Sample:
         """Update a sample.
 
@@ -1463,13 +1419,7 @@
             :exc:`~segments.exceptions.TimeoutError`: If the request times out.
         """
 
-<<<<<<< HEAD
-        r = self._get(
-            f"/datasets/{dataset_identifier}/labelsets/", model=list[Labelset]
-        )
-=======
         r = self._get(f"/datasets/{dataset_identifier}/labelsets/", model=List[Labelset])
->>>>>>> 9d0a4a5a
 
         return cast(list[Labelset], r)
 
@@ -1794,13 +1744,7 @@
     ##########
     # Assets #
     ##########
-<<<<<<< HEAD
-    def upload_asset(
-        self, file: TextIO | BinaryIO, filename: str = "label.png"
-    ) -> File:
-=======
     def upload_asset(self, file: Union[TextIO, BinaryIO], filename: str = "label.png") -> File:
->>>>>>> 9d0a4a5a
         """Upload an asset.
 
         .. code-block:: python
@@ -2000,13 +1944,7 @@
         return headers
 
     @handle_exceptions
-<<<<<<< HEAD
-    def _upload_to_aws(
-        self, file: TextIO | BinaryIO, url: str, aws_fields: AWSFields
-    ) -> requests.Response:
-=======
     def _upload_to_aws(self, file: Union[TextIO, BinaryIO], url: str, aws_fields: AWSFields) -> requests.Response:
->>>>>>> 9d0a4a5a
         """Upload file to AWS.
 
         Args:
