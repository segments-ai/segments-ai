# https://adamj.eu/tech/2021/05/13/python-type-hints-how-to-fix-circular-imports/
from __future__ import annotations

# https://gist.github.com/benkehoe/066a73903e84576a8d6d911cfedc2df6
import importlib.metadata as importlib_metadata
import logging
import os
import urllib.parse
from types import TracebackType
from typing import (
    Any,
    BinaryIO,
    Callable,
    Dict,
    List,
    Optional,
    TextIO,
    Type,
    TypeVar,
    Union,
    cast,
)

import pydantic
import requests
from pydantic import TypeAdapter
from segments.exceptions import (
    AlreadyExistsError,
    APILimitError,
    AuthenticationError,
    AuthorizationError,
    CollaboratorError,
    NetworkError,
    NotFoundError,
    SubscriptionError,
    TimeoutError,
    ValidationError,
)
from segments.typing import (
    AWSFields,
    Category,
    Collaborator,
    Dataset,
    File,
    Issue,
    IssueStatus,
    Label,
    LabelAttributes,
    Labelset,
    LabelStatus,
    PresignedPostFields,
    Release,
    Role,
    Sample,
    SampleAttributes,
    TaskAttributes,
    TaskType,
<<<<<<< HEAD
    sequence_label_attributes,
    sequence_sample_attributes,
    task_type_to_label_attributes,
    task_type_to_sample_attributes,
=======
    User,
>>>>>>> 385f8fc3
)
from typing_extensions import Literal


try:
    # __package__ allows for the case where __name__ is "__main__"
    __version__ = importlib_metadata.version(__package__ or __name__)
except importlib_metadata.PackageNotFoundError:
    __version__ = "0.0.0"

################################
# Constants and type variables #
################################
logger = logging.getLogger(__name__)
T = TypeVar("T")
VERSION = __version__


####################
# Helper functions #
####################
# Error handling: https://stackoverflow.com/questions/16511337/correct-way-to-try-except-using-python-requests-module
def handle_exceptions(f: Callable[..., requests.Response]) -> Callable[..., Union[requests.Response, T]]:
    """Catch exceptions and throw Segments exceptions.

    Args:
        model: The class to parse the JSON response into. Defaults to :obj:`None`.

    Returns:
        A wrapper function (of this exception handler decorator).

    Raises:
        :exc:`~segments.exceptions.ValidationError`: If validation of the response fails - catches :exc:`pydantic.ValidationError`.
        :exc:`~segments.exceptions.APILimitError`: If the API limit is exceeded.
        :exc:`~segments.exceptions.NetworkError`: If the request is not valid or if the server experienced an error - catches :exc:`requests.HTTPError` and catches :exc:`requests.RequestException`.
        :exc:`~segments.exceptions.TimeoutError`: If the request times out - catches :exc:`requests.exceptions.TimeoutError`.
    """

    def throw_segments_exception(
        *args: Any,
        model: Optional[Type[T]] = None,
        **kwargs: Any,
    ) -> Union[requests.Response, T]:
        try:
            r = f(*args, **kwargs)
            r.raise_for_status()
            if r.content:
                r_json = r.json()
                # Check if the API limit is exceeded
                if isinstance(r_json, dict):
                    message = r_json.get("detail", "")
                    if "throttled" in message:
                        raise APILimitError(message)
                if model is not None:
                    m = TypeAdapter(model).validate_python(r_json)
                    return m
            return r
        except requests.exceptions.Timeout as e:
            # Maybe set up for a retry, or continue in a retry loop
            raise TimeoutError(message=str(e), cause=e)
        except requests.exceptions.HTTPError as e:
            # Make string comparison case insensitive.
            text = e.response.text.lower()
            if "not found" in text or "does not exist" in text:
                raise NotFoundError(message=text, cause=e)
            if "already exists" in text or "already have" in text:
                raise AlreadyExistsError(message=text, cause=e)
            if "cannot be added as collaborator" in text or "is already a collaborator" in text:
                raise CollaboratorError(message=text, cause=e)
            if "authentication credentials were not provided" in text:
                raise AuthenticationError(message=text, cause=e)
            if (
                "cannot leave the organization" in text
                or "need to be an administrator" in text
                or "do not have permission" in text
            ):
                raise AuthorizationError(message=text, cause=e)
            if "free trial ended" in text or "exceeded user limit" in text:
                raise SubscriptionError(message=text, cause=e)
            if "time-out" in text:
                raise TimeoutError(message=text, cause=e)
            if "invalid page" in text:
                raise NotFoundError(message=text, cause=e)
            if "502 Server Error: Bad Gateway" in text:
                raise NetworkError(
                    message="502 Server Error. Decrease the `per_page` argument if you called `get_samples`.",
                    cause=e,
                )
            raise NetworkError(message=text, cause=e)
        except requests.exceptions.TooManyRedirects as e:
            # Tell the user their URL was bad and try a different one
            raise NetworkError(message="Bad url, please try a different one.", cause=e)
        except requests.exceptions.RequestException as e:
            logger.error(f"Unknown error: {e}")
            raise NetworkError(message=str(e), cause=e)
        except pydantic.ValidationError as e:
            raise ValidationError(message=str(e), cause=e)

    return throw_segments_exception


##########
# Client #
##########
class SegmentsClient:
    """A client with a connection to the Segments.ai platform.

    Note:
        Please refer to the `Python SDK quickstart <https://docs.segments.ai/tutorials/python-sdk-quickstart>`__ for a full example of working with the Python SDK.

    First install the SDK.

    .. code-block:: bash

        pip install --upgrade segments-ai

    Import the ``segments`` package in your python file and set up a client with an API key. An API key can be created on your `user account page <https://segments.ai/account>`__.

    .. code-block:: python

        from segments import SegmentsClient
        api_key = 'YOUR_API_KEY'
        client = SegmentsClient(api_key)

    Or store your Segments API key in your environment (``SEGMENTS_API_KEY = 'YOUR_API_KEY'``):

    .. code-block:: python

        from segments import SegmentsClient
        client = SegmentsClient()

    Args:
        api_key: Your Segments.ai API key. If no API key given, reads ``SEGMENTS_API_KEY`` from the environment. Defaults to :obj:`None`.
        api_url: URL of the Segments.ai API. Defaults to ``https://api.segments.ai/``.

    Raises:
        :exc:`~segments.exceptions.AuthenticationError`: If an invalid API key is used or (when not passing the API key directly) if ``SEGMENTS_API_KEY`` is not found in your environment.
    """

    def __init__(
        self,
        api_key: Optional[str] = None,
        api_url: str = "https://api.segments.ai/",
    ):
        if api_key is None:
            api_key = os.getenv("SEGMENTS_API_KEY")
            if api_key is None:
                raise AuthenticationError(
                    message="Please provide the api_key argument or set SEGMENTS_API_KEY in your environment."
                )
            else:
                print("Found a Segments API key in your environment.")

        self.api_key = api_key
        self.api_url = api_url

        # https://realpython.com/python-requests/#performance
        # https://stackoverflow.com/questions/21371809/cleanly-setting-max-retries-on-python-requests-get-or-post-method
        # https://stackoverflow.com/questions/23013220/max-retries-exceeded-with-url-in-requests
        self.api_session = requests.Session()
        adapter = requests.adapters.HTTPAdapter(max_retries=3)
        self.api_session.mount("http://", adapter)
        self.api_session.mount("https://", adapter)

        self.s3_session = requests.Session()
        self.s3_session.mount("http://", adapter)
        self.s3_session.mount("https://", adapter)

        try:
            r = self._get(f"/api_status/?lib_version={VERSION}")
            if r.status_code == 200:
                logger.info("Initialized successfully.")
        except NetworkError as e:
            if cast(requests.exceptions.RequestException, e.cause).response.status_code == 426:
                logger.warning(
                    "There's a new version available. Please upgrade by running 'pip install --upgrade segments-ai'"
                )
            else:
                raise AuthenticationError(message="Something went wrong. Did you use the right API key?")

    # https://stackoverflow.com/questions/48160728/resourcewarning-unclosed-socket-in-python-3-unit-test
    def close(self) -> None:
        """Close :class:`SegmentsClient` connections.

        You can manually close the Segments client's connections:

        .. code-block:: python

            client = SegmentsClient()
            client.get_datasets()
            client.close()

        Or use the client as a context manager:

        .. code-block:: python

            with SegmentsClient() as client:
                client.get_datasets()
        """
        self.api_session.close()
        self.s3_session.close()
        # logger.info("Closed successfully.")

    # Use SegmentsClient as a context manager (e.g., with SegmentsClient() as client: client.add_dataset()).
    def __enter__(self) -> SegmentsClient:
        return self

    def __exit__(
        self,
        exc_type: Optional[Type[BaseException]],
        exc_value: Optional[BaseException],
        traceback: Optional[TracebackType],
    ) -> None:
        self.close()

    ########
    # User #
    ########
    def get_user(self, user: Optional[str] = None) -> User:
        """Get a user.

        .. code-block:: python

            user = client.get_user()
            print(user)

        Args:
            user: The username for which to get the user details. Leave empty to get the authenticated user. Defaults to :obj:`None`.

        Raises:
            :exc:`~segments.exceptions.ValidationError`: If validation of the user fails.
            :exc:`~segments.exceptions.APILimitError`: If the API limit is exceeded.
            :exc:`~segments.exceptions.NotFoundError`: If the user is not found.
            :exc:`~segments.exceptions.NetworkError`: If the request is not valid or if the server experienced an error.
            :exc:`~segments.exceptions.TimeoutError`: If the request times out.
        """

        if user is not None:
            r = self._get(f"/users/{user}", model=User)
        else:
            r = self._get("/user", model=User)

        return cast(User, r)

    ############
    # Datasets #
    ############
    def get_datasets(
        self,
        user: Optional[str] = None,
        per_page: int = 1000,
        page: int = 1,
    ) -> List[Dataset]:
        """Get a list of datasets.

        .. code-block:: python

            datasets = client.get_datasets()
            for dataset in datasets:
                print(dataset.name, dataset.description)

        Args:
            user: The user for which to get the datasets. Leave empty to get datasets of current user. Defaults to :obj:`None`.
            per_page: Pagination parameter indicating the maximum number of datasets to return. Defaults to ``1000``.
            page: Pagination parameter indicating the page to return. Defaults to ``1``.

        Raises:
            :exc:`~segments.exceptions.ValidationError`: If validation of the datasets fails.
            :exc:`~segments.exceptions.APILimitError`: If the API limit is exceeded.
            :exc:`~segments.exceptions.NotFoundError`: If one of the datasets is not found.
            :exc:`~segments.exceptions.NetworkError`: If the request is not valid or if the server experienced an error.
            :exc:`~segments.exceptions.TimeoutError`: If the request times out.
        """

        # pagination
        query_string = f"?per_page={per_page}&page={page}"

        if user is not None:
            r = self._get(f"/users/{user}/datasets/{query_string}", model=List[Dataset])
        else:
            r = self._get(f"/user/datasets/{query_string}", model=List[Dataset])

        return cast(List[Dataset], r)

    def get_dataset(self, dataset_identifier: str) -> Dataset:
        """Get a dataset.

        .. code-block:: python

            dataset_identifier = 'jane/flowers'
            dataset = client.get_dataset(dataset_identifier)
            print(dataset)

        Args:
            dataset_identifier: The dataset identifier, consisting of the name of the dataset owner followed by the name of the dataset itself. Example: ``jane/flowers``.

        Raises:
            :exc:`~segments.exceptions.ValidationError`: If validation of the dataset fails.
            :exc:`~segments.exceptions.APILimitError`: If the API limit is exceeded.
            :exc:`~segments.exceptions.NotFoundError`: If the dataset is not found.
            :exc:`~segments.exceptions.NetworkError`: If the request is not valid (e.g., if the dataset does not exist) or if the server experienced an error.
            :exc:`~segments.exceptions.TimeoutError`: If the request times out.
        """

        r = self._get(f"/datasets/{dataset_identifier}/", model=Dataset)

        return cast(Dataset, r)

    def add_dataset(
        self,
        name: str,
        description: str = "",
        task_type: TaskType = TaskType.SEGMENTATION_BITMAP,
        task_attributes: Optional[Union[Dict[str, Any], TaskAttributes]] = None,
        category: Category = Category.OTHER,
        public: bool = False,
        readme: str = "",
        metadata: Optional[Dict[str, Any]] = None,
        labeling_inactivity_timeout_seconds: int = 300,
        enable_skip_labeling: bool = True,
        enable_skip_reviewing: bool = False,
        enable_ratings: bool = False,
        enable_interpolation: bool = True,
        enable_same_dimensions_track_constraint: bool = False,
        enable_save_button: bool = False,
        enable_label_status_verified: bool = False,
        enable_3d_cuboid_rotation: bool = False,
        organization: Optional[str] = None,
    ) -> Dataset:
        """Add a dataset.

        .. code-block:: python

            dataset_name = 'flowers'
            description = 'A dataset containing flowers of all kinds.'
            task_type = 'segmentation-bitmap'
            dataset = client.add_dataset(dataset_name, description, task_type)
            print(dataset)

        +--------------------------------------------+---------------------------------------+
        | Task type                                  | Value                                 |
        +============================================+=======================================+
        | Image segmentation labels (bitmap)         | ``segmentation-bitmap``               |
        +--------------------------------------------+---------------------------------------+
        | Image segmentation labels (bitmap)         | ``segmentation-bitmap-highres``       |
        +--------------------------------------------+---------------------------------------+
        | Image segmentation labels (sequence)       | ``image-segmentation-sequence``       |
        +--------------------------------------------+---------------------------------------+
        | Image bounding box labels                  | ``bboxes``                            |
        +--------------------------------------------+---------------------------------------+
        | Image vector labels                        | ``vector``                            |
        +--------------------------------------------+---------------------------------------+
        | Image vector labels (sequence)             | ``image-vector-sequence``             |
        +--------------------------------------------+---------------------------------------+
        | Point cloud cuboid labels                  | ``pointcloud-cuboid``                 |
        +--------------------------------------------+---------------------------------------+
        | Point cloud cuboid labels (sequence)       | ``pointcloud-cuboid-sequence``        |
        +--------------------------------------------+---------------------------------------+
        | Point cloud segmentation labels            | ``pointcloud-segmentation``           |
        +--------------------------------------------+---------------------------------------+
        | Point cloud segmentation labels (sequence) | ``pointcloud-segmentation-sequence``  |
        +--------------------------------------------+---------------------------------------+
        | Point cloud vector labels                  | ``pointcloud-vector``                 |
        +--------------------------------------------+---------------------------------------+
        | Point cloud vector labels (sequence)       | ``pointcloud-vector-sequence``        |
        +--------------------------------------------+---------------------------------------+
        | Multisensor labels (sequence)              | ``multisensor-sequence``              |
        +--------------------------------------------+---------------------------------------+
        | Text named entity labels                   | ``text-named-entities``               |
        +--------------------------------------------+---------------------------------------+
        | Text span categorization labels            | ``text-span-categorization``          |
        +--------------------------------------------+---------------------------------------+

        Args:
            name: The dataset name. Example: ``flowers``.
            description: The dataset description. Defaults to ``''``.
            task_type: The dataset's task type. Defaults to ``segmentation-bitmap``.
            task_attributes: The dataset's task attributes. Please refer to the `online documentation <https://docs.segments.ai/reference/categories-and-task-attributes#object-attribute-format>`__. Defaults to ``{'format_version': '0.1', 'categories': [{'id': 1, 'name': 'object'}]}``.
            category: The dataset category. Defaults to ``other``.
            public: The dataset visibility. Defaults to :obj:`False`.
            readme: The dataset readme. Defaults to ``''``.
            metadata: Any dataset metadata. Example: ``{'day': 'sunday', 'robot_id': 3}``.
            labeling_inactivity_timeout_seconds: The number of seconds after which a user is considered inactive during labeling. Only impacts label timing metrics. Defaults to ``300``.
            enable_skip_labeling: Enable the skip button in the labeling workflow. Defaults to :obj:`True`.
            enable_skip_reviewing: Enable the skip button in the reviewing workflow. Defaults to :obj:`False`.
            enable_ratings: Enable star-ratings for labeled images. Defaults to :obj:`False`.
            enable_interpolation: Enable label interpolation in sequence datasets. Ignored for non-sequence datasets. Defaults to :obj:`True`.
            enable_same_dimensions_track_constraint: Enable constraint to keep same cuboid dimensions for the entire object track in point cloud cuboid datasets. Ignored for non-cuboid datasets. Defaults to :obj:`False`.
            enable_save_button: Enable a save button in the labeling and reviewing workflow, to save unfinished work. Defaults to :obj:`False`.
            enable_label_status_verified: Enable an additional label status "Verified". Defaults to :obj:`False`.
            enable_3d_cuboid_rotation: Enable 3D cuboid rotation (i.e., yaw, pitch and roll). Defaults to :obj:`False`.
            organization: The username of the organization for which this dataset should be created. None will create a dataset for the current user. Defaults to :obj:`None`.

        Raises:
            :exc:`~segments.exceptions.ValidationError`: If validation of the task attributes fails.
            :exc:`~segments.exceptions.ValidationError`: If validation of the dataset fails.
            :exc:`~segments.exceptions.APILimitError`: If the API limit is exceeded.
            :exc:`~segments.exceptions.AlreadyExistsError`: If the dataset already exists.
            :exc:`~segments.exceptions.NetworkError`: If the request is not valid or if the server experienced an error.
            :exc:`~segments.exceptions.TimeoutError`: If the request times out.
        """

        if task_attributes is None:
            task_attributes = {
                "format_version": "0.1",
                "categories": [{"id": 1, "name": "object"}],
            }

        if isinstance(task_attributes, TaskAttributes):
            task_attributes = task_attributes.model_dump(mode="json", exclude_unset=True)
        else:
            try:
                task_attributes = TaskAttributes.model_validate(task_attributes).model_dump(
                    mode="json", exclude_unset=True
                )
            except pydantic.ValidationError as e:
                logger.error(
                    "Did you use the right task attributes? Please refer to the online documentation: https://docs.segments.ai/reference/categories-and-task-attributes#object-attribute-format.",
                )
                raise ValidationError(message=str(e), cause=e)

        payload: Dict[str, Any] = {
            "name": name,
            "description": description,
            "task_type": task_type,
            "task_attributes": task_attributes,
            "category": category,
            "public": public,
            "readme": readme,
            "labeling_inactivity_timeout_seconds": labeling_inactivity_timeout_seconds,
            "enable_skip_labeling": enable_skip_labeling,
            "enable_skip_reviewing": enable_skip_reviewing,
            "enable_ratings": enable_ratings,
            "enable_interpolation": enable_interpolation,
            "enable_same_dimensions_track_constraint": enable_same_dimensions_track_constraint,
            "enable_save_button": enable_save_button,
            "enable_label_status_verified": enable_label_status_verified,
            "enable_3d_cuboid_rotation": enable_3d_cuboid_rotation,
            "data_type": "IMAGE",
        }

        if metadata:
            payload["metadata"] = metadata

        endpoint = f"/organizations/{organization}/datasets/" if organization is not None else "/user/datasets/"

        r = self._post(endpoint, data=payload, model=Dataset)

        return cast(Dataset, r)

    def update_dataset(
        self,
        dataset_identifier: str,
        description: Optional[str] = None,
        task_type: Optional[TaskType] = None,
        task_attributes: Optional[Union[Dict[str, Any], TaskAttributes]] = None,
        category: Optional[Category] = None,
        public: Optional[bool] = None,
        readme: Optional[str] = None,
        metadata: Optional[Dict[str, Any]] = None,
        labeling_inactivity_timeout_seconds: Optional[int] = None,
        enable_skip_labeling: Optional[bool] = None,
        enable_skip_reviewing: Optional[bool] = None,
        enable_ratings: Optional[bool] = None,
        enable_interpolation: Optional[bool] = None,
        enable_same_dimensions_track_constraint: Optional[bool] = None,
        enable_save_button: Optional[bool] = None,
        enable_label_status_verified: Optional[bool] = None,
        enable_3d_cuboid_rotation: Optional[bool] = None,
    ) -> Dataset:
        """Update a dataset.

        .. code-block:: python

            dataset_identifier = 'jane/flowers'
            description = 'A dataset containing flowers of all kinds.'
            dataset = client.update_dataset(dataset_identifier, description)
            print(dataset)

        Args:
            dataset_identifier: The dataset identifier, consisting of the name of the dataset owner followed by the name of the dataset itself. Example: ``jane/flowers``.
            description: The dataset description. Defaults to :obj:`None`.
            task_type: The dataset's task type. Defaults to :obj:`None`.
            task_attributes: The dataset's task attributes. Please refer to the `online documentation <https://docs.segments.ai/reference/categories-and-task-attributes#object-attribute-format>`__. Defaults to :obj:`None`.
            category: The dataset category. Defaults to :obj:`None`.
            public: The dataset visibility. Defaults to :obj:`None`.
            readme: The dataset readme. Defaults to :obj:`None`.
            metadata: Any dataset metadata. Example: ``{'day': 'sunday', 'robot_id': 3}``.
            labeling_inactivity_timeout_seconds: The number of seconds after which a user is considered inactive during labeling. Only impacts label timing metrics. Defaults to :obj:`None`.
            enable_skip_labeling: Enable the skip button in the labeling workflow. Defaults to :obj:`None`.
            enable_skip_reviewing: Enable the skip button in the reviewing workflow. Defaults to :obj:`None`.
            enable_ratings: Enable star-ratings for labeled images. Defaults to :obj:`None`.
            enable_interpolation: Enable label interpolation in sequence datasets. Ignored for non-sequence datasets. Defaults to :obj:`None`.
            enable_same_dimensions_track_constraint: Enable constraint to keep same cuboid dimensions for the entire object track in point cloud cuboid datasets. Ignored for non-cuboid datasets. Defaults to :obj:`None`.
            enable_save_button: Enable a save button in the labeling and reviewing workflow, to save unfinished work. Defaults to :obj:`False`.
            enable_label_status_verified: Enable an additional label status "Verified". Defaults to :obj:`False`.
            enable_3d_cuboid_rotation: Enable 3D cuboid rotation (i.e., yaw, pitch and roll). Defaults to :obj:`False`.

        Raises:
            :exc:`~segments.exceptions.ValidationError`: If validation of the dataset fails.
            :exc:`~segments.exceptions.APILimitError`: If the API limit is exceeded.
            :exc:`~segments.exceptions.NotFoundError`: If the dataset is not found.
            :exc:`~segments.exceptions.NetworkError`: If the request is not valid or if the server experienced an error.
            :exc:`~segments.exceptions.TimeoutError`: If the request times out.
        """

        payload: Dict[str, Any] = {}

        if description is not None:
            payload["description"] = description

        if task_type is not None:
            payload["task_type"] = task_type

        if task_attributes is not None:
            if isinstance(task_attributes, TaskAttributes):
                task_attributes = task_attributes.model_dump(mode="json", exclude_unset=True)
            else:
                try:
                    task_attributes = TaskAttributes.model_validate(task_attributes).model_dump(
                        mode="json", exclude_unset=True
                    )
                except pydantic.ValidationError as e:
                    logger.error(
                        "Did you use the right task attributes? Please refer to the online documentation: https://docs.segments.ai/reference/categories-and-task-attributes#object-attribute-format.",
                    )
                    raise ValidationError(message=str(e), cause=e)

            payload["task_attributes"] = task_attributes

        if category is not None:
            payload["category"] = category

        if public is not None:
            payload["public"] = public

        if readme is not None:
            payload["readme"] = readme

        if metadata is not None:
            payload["metadata"] = metadata

        if labeling_inactivity_timeout_seconds is not None:
            payload["labeling_inactivity_timeout_seconds"] = labeling_inactivity_timeout_seconds

        if enable_skip_labeling is not None:
            payload["enable_skip_labeling"] = enable_skip_labeling

        if enable_skip_reviewing is not None:
            payload["enable_skip_reviewing"] = enable_skip_reviewing

        if enable_ratings is not None:
            payload["enable_ratings"] = enable_ratings

        if enable_interpolation is not None:
            payload["enable_interpolation"] = enable_interpolation

        if enable_same_dimensions_track_constraint is not None:
            payload["enable_same_dimensions_track_constraint"] = enable_same_dimensions_track_constraint

        if enable_save_button is not None:
            payload["enable_save_button"] = enable_save_button

        if enable_label_status_verified is not None:
            payload["enable_label_status_verified"] = enable_label_status_verified

        if enable_3d_cuboid_rotation is not None:
            payload["enable_3d_cuboid_rotation"] = enable_3d_cuboid_rotation

        r = self._patch(f"/datasets/{dataset_identifier}/", data=payload, model=Dataset)
        # logger.info(f"Updated {dataset_identifier}")

        return cast(Dataset, r)

    def delete_dataset(self, dataset_identifier: str) -> None:
        """Delete a dataset.

        .. code-block:: python

            dataset_identifier = 'jane/flowers'
            client.delete_dataset(dataset_identifier)

        Args:
            dataset_identifier: The dataset identifier, consisting of the name of the dataset owner followed by the name of the dataset itself. Example: ``jane/flowers``.

        Raises:
            :exc:`~segments.exceptions.APILimitError`: If the API limit is exceeded.
            :exc:`~segments.exceptions.NotFoundError`: If the dataset is not found.
            :exc:`~segments.exceptions.NetworkError`: If the request is not valid or if the server experienced an error.
            :exc:`~segments.exceptions.TimeoutError`: If the request times out.
        """

        self._delete(f"/datasets/{dataset_identifier}/")

    def clone_dataset(
        self,
        dataset_identifier: str,
        new_name: Optional[str] = None,
        new_task_type: Optional[TaskType] = None,
        new_public: Optional[bool] = None,
        organization: Optional[str] = None,
        clone_labels: bool = False,
    ) -> Dataset:
        """Clone a dataset.

        .. code-block:: python

            dataset_identifier = 'jane/flowers'
            new_name = 'flowers-vector'
            new_task_type = 'vector'
            new_public = False
            client.clone_dataset(
                dataset_identifier,
                new_name=new_name,
                new_task_type=new_task_type,
                new_public=new_public,
            )

        Args:
            dataset_identifier: The dataset identifier, consisting of the name of the dataset owner followed by the name of the dataset itself. Example: ``jane/flowers``.
            new_name: The dataset name for the clone. Defaults to ``f'{old_dataset_name}-clone'``.
            new_task_type: The task type for the clone. Defaults to the task type of the original dataset.
            new_public: The visibility for the clone. Defaults to the visibility of the original dataset.
            organization: The username of the organization for which this dataset should be created. None will create a dataset for the current user. Defaults to :obj:`None`.
            clone_labels: Whether to clone the labels of the original dataset. Defaults to :obj:`False`.

        Raises:
            :exc:`~segments.exceptions.ValidationError`: If validation of the dataset fails.
            :exc:`~segments.exceptions.APILimitError`: If the API limit is exceeded.
            :exc:`~segments.exceptions.NotFoundError`: If the dataset is not found.
            :exc:`~segments.exceptions.NetworkError`: If the request is not valid or if the server experienced an error.
            :exc:`~segments.exceptions.TimeoutError`: If the request times out.
        """

        if new_name is None:
            old_name = dataset_identifier.split("/")[-1]
            new_name = f"{old_name}-clone"

        payload: Dict[str, Any] = {"name": new_name}

        if new_task_type is not None:
            payload["task_type"] = new_task_type

        if new_public is not None:
            payload["public"] = new_public

        if organization is not None:
            payload["owner"] = organization

        payload["clone_labels"] = clone_labels

        r = self._post(f"/datasets/{dataset_identifier}/clone/", data=payload, model=Dataset)

        return cast(Dataset, r)

    #################
    # Collaborators #
    #################
    def get_dataset_collaborator(self, dataset_identifier: str, username: str) -> Collaborator:
        """Get a dataset collaborator.

        .. code-block:: python

            dataset_identifier = 'jane/flowers'
            username = 'john'
            client.get_dataset_collaborator(dataset_identifier, username)

        Args:
            dataset_identifier: The dataset identifier, consisting of the name of the dataset owner followed by the name of the dataset itself. Example: ``jane/flowers``.
            username: The username of the collaborator to be added.

        Raises:
            :exc:`~segments.exceptions.ValidationError`: If validation of the collaborator fails.
            :exc:`~segments.exceptions.APILimitError`: If the API limit is exceeded.
            :exc:`~segments.exceptions.NotFoundError`: If the dataset or dataset collaborator is not found.
            :exc:`~segments.exceptions.NetworkError`: If the request is not valid (e.g., if the dataset collaborator does not exist) or if the server experienced an error.
            :exc:`~segments.exceptions.TimeoutError`: If the request times out.
        """
        r = self._get(
            f"/datasets/{dataset_identifier}/collaborators/{username}",
            model=Collaborator,
        )

        return cast(Collaborator, r)

    def add_dataset_collaborator(
        self, dataset_identifier: str, username: str, role: Role = Role.LABELER
    ) -> Collaborator:
        """Add a dataset collaborator.

        .. code-block:: python

            dataset_identifier = 'jane/flowers'
            username = 'john'
            role = 'reviewer'
            client.add_dataset_collaborator(dataset_identifier, username, role)

        Args:
            dataset_identifier: The dataset identifier, consisting of the name of the dataset owner followed by the name of the dataset itself. Example: ``jane/flowers``.
            username: The username of the collaborator to be added.
            role: The role of the collaborator to be added. One of ``labeler``, ``reviewer``, ``manager``, ``admin``. Defaults to ``labeler``.

        Raises:
            :exc:`~segments.exceptions.ValidationError`: If validation of the collaborator fails.
            :exc:`~segments.exceptions.APILimitError`: If the API limit is exceeded.
            :exc:`~segments.exceptions.NetworkError`: If the request is not valid or if the server experienced an error.
            :exc:`~segments.exceptions.TimeoutError`: If the request times out.
        """
        payload = {"user": username, "role": role}
        r = self._post(
            f"/datasets/{dataset_identifier}/collaborators/",
            data=payload,
            model=Collaborator,
        )

        return cast(Collaborator, r)

    def update_dataset_collaborator(self, dataset_identifier: str, username: str, role: Role) -> Collaborator:
        """Update a dataset collaborator.

        .. code-block:: python

            dataset_identifier = 'jane/flowers'
            username = 'john'
            role = 'admin'
            client.update_dataset_collaborator(dataset_identifier, username, role)

        Args:
            dataset_identifier: The dataset identifier, consisting of the name of the dataset owner followed by the name of the dataset itself. Example: ``jane/flowers``.
            username: The username of the collaborator to be added.
            role: The role of the collaborator to be added. Defaults to ``labeler``.

        Raises:
            :exc:`~segments.exceptions.ValidationError`: If validation of the collaborator fails.
            :exc:`~segments.exceptions.APILimitError`: If the API limit is exceeded.
            :exc:`~segments.exceptions.NotFoundError`: If the dataset or dataset collaborator is not found.
            :exc:`~segments.exceptions.NetworkError`: If the request is not valid or if the server experienced an error.
            :exc:`~segments.exceptions.TimeoutError`: If the request times out.
        """
        payload: Dict[str, Any] = {}

        if role is not None:
            payload["role"] = role

        r = self._patch(
            f"/datasets/{dataset_identifier}/collaborators/{username}",
            data=payload,
            model=Collaborator,
        )

        return cast(Collaborator, r)

    def delete_dataset_collaborator(self, dataset_identifier: str, username: str) -> None:
        """Delete a dataset collaborator.

        .. code-block:: python

            dataset_identifier = 'jane/flowers'
            username = 'john'
            client.delete_dataset_collaborator(dataset_identifier, username)

        Args:
            dataset_identifier: The dataset identifier, consisting of the name of the dataset owner followed by the name of the dataset itself. Example: ``jane/flowers``.
            username: The username of the collaborator to be deleted.

        Raises:
            :exc:`~segments.exceptions.APILimitError`: If the API limit is exceeded.
            :exc:`~segments.exceptions.NotFoundError`: If the dataset or dataset collaborator is not found.
            :exc:`~segments.exceptions.NetworkError`: If the request is not valid or if the server experienced an error.
            :exc:`~segments.exceptions.TimeoutError`: If the request times out.
        """
        self._delete(
            f"/datasets/{dataset_identifier}/collaborators/{username}",
        )

    ###########
    # Samples #
    ###########
    def get_samples(
        self,
        dataset_identifier: str,
        labelset: Optional[str] = None,
        name: Optional[str] = None,
        label_status: Optional[Union[LabelStatus, List[LabelStatus]]] = None,
        metadata: Optional[Union[str, List[str]]] = None,
        sort: Literal["name", "created", "priority", "updated_at", "gt_label__updated_at"] = "name",
        direction: Literal["asc", "desc"] = "asc",
        per_page: int = 1000,
        page: int = 1,
        include_full_label: bool = False,
    ) -> List[Sample]:
        """Get the samples in a dataset.

        .. code-block:: python

            dataset_identifier = 'jane/flowers'
            samples = client.get_samples(dataset_identifier)
            for sample in samples:
                print(sample.name, sample.uuid)

        Args:
            dataset_identifier: The dataset identifier, consisting of the name of the dataset owner followed by the name of the dataset itself. Example: ``jane/flowers``.
            labelset: If defined, this additionally returns for each sample a label summary or full label (depending on `include_full_label`) for the given labelset. Defaults to :obj:`None`.
            name: Name to filter by. Defaults to :obj:`None` (no filtering).
            label_status: Sequence of label statuses to filter by. Defaults to :obj:`None` (no filtering).
            metadata: Sequence of 'key:value' metadata attributes to filter by. Defaults to :obj:`None` (no filtering).
            sort: What to sort results by. One of ``name``, ``created``, ``priority``, ``updated_at``, ``gt_label__updated_at``. Defaults to ``name``.
            direction: Sorting direction. One of ``asc`` (ascending) or ``desc`` (descending). Defaults to ``asc``.
            per_page: Pagination parameter indicating the maximum number of samples to return. Defaults to ``1000``.
            page: Pagination parameter indicating the page to return. Defaults to ``1``.
            include_full_label: Whether to include the full label in the response, or only a summary. Ignored if `labelset` is `None`. Defaults to :obj:`False`.

        Raises:
            :exc:`~segments.exceptions.ValidationError`: If validation of the samples fails.
            :exc:`~segments.exceptions.APILimitError`: If the API limit is exceeded.
            :exc:`~segments.exceptions.NotFoundError`: If the dataset is not found.
            :exc:`~segments.exceptions.NetworkError`: If the request is not valid or if the server experienced an error.
            :exc:`~segments.exceptions.TimeoutError`: If the request times out.
        """

        # pagination
        query_string = f"?per_page={per_page}&page={page}"

        if labelset is not None:
            query_string += f"&labelset={labelset}"
            if include_full_label:
                query_string += "&include_full_label=1"

        # filter by name
        if name is not None:
            query_string += f"&name__contains={name}"

        # filter by metadata
        if metadata is not None:
            if isinstance(metadata, str):
                metadata = [metadata]
            query_string += f"&filters={','.join(metadata)}"

        # filter by label status
        if label_status is not None:
            if isinstance(label_status, str):
                label_status = [label_status]
            assert isinstance(label_status, list)
            # label_status = [status.upper() for status in label_status]
            query_string += f"&label_status={','.join(label_status)}"

        # sorting
        direction_str = "" if direction == "asc" else "-"
        query_string += f"&sort={direction_str}{sort}"

        r = self._get(f"/datasets/{dataset_identifier}/samples/{query_string}")
        results = r.json()

        try:
            results = TypeAdapter(List[Sample]).validate_python(results)
        except pydantic.ValidationError as e:
            raise ValidationError(message=str(e), cause=e)

        return cast(List[Sample], results)

    def get_sample(
        self,
        uuid: str,
        labelset: Optional[str] = None,
        include_signed_url: bool = False,
    ) -> Sample:
        """Get a sample.

        .. code-block:: python

            uuid = '602a3eec-a61c-4a77-9fcc-3037ce5e9606'
            sample = client.get_sample(uuid)
            print(sample)

        Args:
            uuid: The sample uuid.
            labelset: If defined, this additionally returns the label for the given labelset. Defaults to :obj:`None`.
            include_signed_url: Whether to return the pre-signed URL in case of private S3 buckets. Defaults to :obj:`False`.

        Raises:
            :exc:`~segments.exceptions.ValidationError`: If validation of the samples fails.
            :exc:`~segments.exceptions.APILimitError`: If the API limit is exceeded.
            :exc:`~segments.exceptions.NotFoundError`: If the sample is not found.
            :exc:`~segments.exceptions.NetworkError`: If the request is not valid (e.g., if the sample does not exist) or if the server experienced an error.
            :exc:`~segments.exceptions.TimeoutError`: If the request times out.
        """

        query_string = f"/samples/{uuid}/"

        if labelset is not None:
            query_string += f"?labelset={labelset}"

        if include_signed_url:
            query_string += "?include_signed_urls=1"

        r = self._get(query_string, model=Sample)

        return cast(Sample, r)

    def add_sample(
        self,
        dataset_identifier: str,
        name: str,
        attributes: Union[Dict[str, Any], SampleAttributes],
        metadata: Optional[Dict[str, Any]] = None,
        priority: float = 0,
        assigned_labeler: Optional[str] = None,
        assigned_reviewer: Optional[str] = None,
    ) -> Sample:
        """Add a sample to a dataset.

        Note:
            - The content of the ``attributes`` field depends on the `sample type <https://docs.segments.ai/reference/sample-and-label-types/sample-types>`__.
            - If the image is on your local computer, you should first upload it to a cloud storage service like Amazon S3, Google Cloud Storage, Imgur, or to our asset storage service using :meth:`.upload_asset`.
            - If you create a sample with a URL from a public S3 bucket and you see an error on the platform, make sure to `properly configure your bucket's CORS settings <https://docs.aws.amazon.com/AmazonS3/latest/dev/cors.html>`__.

        .. code-block:: python

            dataset_identifier = 'jane/flowers'
            name = 'violet.jpg'
            attributes = {
                'image': {
                    'url': 'https://example.com/violet.jpg'
                }
            }
            # Metadata and priority are optional fields.
            metadata = {
                'city': 'London',
                'weather': 'cloudy',
                'robot_id': 3
            }
            priority = 10 # Samples with higher priority value will be labeled first. Default is 0.
            sample = client.add_sample(dataset_identifier, name, attributes, metadata, priority)
            print(sample)

        Args:
            dataset_identifier: The dataset identifier, consisting of the name of the dataset owner followed by the name of the dataset itself. Example: ``jane/flowers``.
            name: The name of the sample.
            attributes: The sample attributes. Please refer to the `online documentation <https://docs.segments.ai/reference/sample-and-label-types/sample-types>`__.
            metadata: Any sample metadata. Example: ``{'weather': 'sunny', 'camera_id': 3}``.
            priority: Priority in the labeling queue. Samples with higher values will be labeled first. Defaults to ``0``.
            assigned_labeler: The username of the user who should label this sample. Leave empty to not assign a specific labeler. Defaults to :obj:`None`.
            assigned_reviewer: The username of the user who should review this sample. Leave empty to not assign a specific reviewer. Defaults to :obj:`None`.

        Raises:
            :exc:`~segments.exceptions.ValidationError`: If validation of the sample attributes fails.
            :exc:`~segments.exceptions.ValidationError`: If validation of the sample fails.
            :exc:`~segments.exceptions.APILimitError`: If the API limit is exceeded.
            :exc:`~segments.exceptions.NotFoundError`: If the dataset is not found.
            :exc:`~segments.exceptions.AlreadyExistsError`: If the sample already exists.
            :exc:`~segments.exceptions.NetworkError`: If the request is not valid or if the server experienced an error.
            :exc:`~segments.exceptions.TimeoutError`: If the request times out.
        """

<<<<<<< HEAD
        # Get the dataset task type
        task_type = self.get_dataset(dataset_identifier).task_type
        SampleAttributesType = task_type_to_sample_attributes[task_type]

        if type(attributes) is dict:
            try:
                parse_obj_as(SampleAttributesType, attributes)
=======
        if isinstance(attributes, get_args(SampleAttributes)):
            attributes = attributes.model_dump(mode="json", exclude_unset=True)
        else:
            try:
                attributes = (
                    TypeAdapter(SampleAttributes)
                    .validate_python(attributes)
                    .model_dump(mode="json", exclude_unset=True)
                )
>>>>>>> 385f8fc3
            except pydantic.ValidationError as e:
                logger.error(
                    f"Your dataset task type is {task_type}. Did you use the right sample attributes? Please refer to the online documentation: https://docs.segments.ai/reference/sample-and-label-types/sample-types.",
                )
                raise ValidationError(message=str(e), cause=e)
<<<<<<< HEAD
        elif type(attributes) is SampleAttributesType:
            attributes = attributes.dict()
        else:
            raise ValidationError(
                message=f"Your dataset task type is {task_type}. Did you use the right sample attributes? Please refer to the online documentation: https://docs.segments.ai/reference/sample-and-label-types/sample-types."
            )

        # Check if the sequence contains a frame
        if (
            SampleAttributesType in sequence_sample_attributes
            and not attributes["frames"]
        ):
            raise ValidationError("The sequence must contain at least one frame.")
=======
>>>>>>> 385f8fc3

        payload: Dict[str, Any] = {
            "name": name,
            "attributes": attributes,
        }

        if metadata is not None:
            payload["metadata"] = metadata

        if priority is not None:
            payload["priority"] = priority

        if assigned_labeler is not None:
            payload["assigned_labeler"] = assigned_labeler

        if assigned_reviewer is not None:
            payload["assigned_reviewer"] = assigned_reviewer

        r = self._post(
            f"/datasets/{dataset_identifier}/samples/",
            data=payload,
            model=Sample,
        )

        return cast(Sample, r)

    def add_samples(self, dataset_identifier: str, samples: List[Union[Dict[str, Any], Sample]]) -> List[Sample]:
        """Add samples to a dataset in bulk. When attempting to add samples which already exist, no error is thrown but the existing samples are returned without changes.

        Args:
            dataset_identifier: The dataset identifier, consisting of the name of the dataset owner followed by the name of the dataset itself. Example: jane/flowers.
            samples: A list of dicts with required ``name``, ``attributes`` fields and optional ``metadata``, ``priority`` fields. See :meth:`.add_sample` for details.

        Raises:
            :exc:`KeyError`: If 'name' or 'attributes' is not in a sample dict.
            :exc:`~segments.exceptions.ValidationError`: If validation of the attributes of a sample fails.
            :exc:`~segments.exceptions.ValidationError`: If validation of a sample fails.
            :exc:`~segments.exceptions.APILimitError`: If the API limit is exceeded.
            :exc:`~segments.exceptions.NotFoundError`: If the dataset is not found.
            :exc:`~segments.exceptions.AlreadyExistsError`: If one of the samples already exists.
            :exc:`~segments.exceptions.NetworkError`: If the request is not valid or if the server experienced an error.
            :exc:`~segments.exceptions.TimeoutError`: If the request times out.
        """

<<<<<<< HEAD
        # Get the dataset task type
        task_type = self.get_dataset(dataset_identifier).task_type
        SampleAttributesType = task_type_to_sample_attributes[task_type]

        # Check the input
        checked_samples = []
        for i, sample in enumerate(samples):
            if type(sample) is dict:
                if "name" not in sample or "attributes" not in sample:
                    raise KeyError(
                        f"Please add a name and attributes to your sample (index {i}): {sample})"
                    )
                try:
                    parse_obj_as(SampleAttributesType, sample["attributes"])
=======
        for sample in samples:
            if isinstance(sample, Sample):
                sample = sample.model_dump(mode="json", exclude_unset=True)
            else:
                if "name" not in sample or "attributes" not in sample:
                    raise KeyError(f"Please add a name and attributes to your sample: {sample}")

                try:
                    sample["attributes"] = (
                        TypeAdapter(SampleAttributes)
                        .validate_python(sample["attributes"])
                        .model_dump(mode="json", exclude_unset=True)
                    )
>>>>>>> 385f8fc3
                except pydantic.ValidationError as e:
                    logger.error(
                        f"Your dataset task type is {task_type}. Did you use the right sample attributes for sample {i}? Please refer to the online documentation: https://docs.segments.ai/reference/sample-and-label-types/sample-types.",
                    )
                    raise ValidationError(message=str(e), cause=e)
<<<<<<< HEAD
            elif type(sample) is SampleAttributesType:
                sample = sample.dict()
            else:
                raise ValidationError(
                    message=f"Your dataset task type is {task_type}. Did you use the right sample attributes for sample {i}? Please refer to the online documentation: https://docs.segments.ai/reference/sample-and-label-types/sample-types."
                )

            checked_samples.append(sample)
=======
>>>>>>> 385f8fc3

            # Check if the sequence contains a frame
            if (
                SampleAttributesType in sequence_sample_attributes
                and not sample["attributes"]["frames"]
            ):
                raise ValidationError(
                    f"The sequence of sample {i} must contain at least one frame."
                )

        payload = checked_samples

        r = self._post(
            f"/datasets/{dataset_identifier}/samples_bulk/",
            data=payload,
            model=List[Sample],
        )

        return cast(List[Sample], r)

    def update_sample(
        self,
        uuid: str,
        name: Optional[str] = None,
        attributes: Optional[Union[Dict[str, Any], SampleAttributes]] = None,
        metadata: Optional[Dict[str, Any]] = None,
        priority: Optional[float] = None,
        assigned_labeler: Optional[str] = None,
        assigned_reviewer: Optional[str] = None,
    ) -> Sample:
        """Update a sample.

        .. code-block:: python

            uuid = '602a3eec-a61c-4a77-9fcc-3037ce5e9606'
            metadata = {
                'city': 'London',
                'weather': 'cloudy',
                'robot_id': 3
            }
            priority = 10 # Samples with higher priority value will be labeled first. Default is 0.
            sample = client.update_sample(uuid, metadata=metadata, priority=priority)
            print(sample)

        Args:
            uuid: The sample uuid.
            name: The name of the sample.
            attributes: The sample attributes. Please refer to the `online documentation <https://docs.segments.ai/reference/sample-and-label-types/sample-types>`__.
            metadata: Any sample metadata. Example: ``{'weather': 'sunny', 'camera_id': 3}``.
            priority: Priority in the labeling queue. Samples with higher values will be labeled first.
            assigned_labeler: The username of the user who should label this sample. Leave empty to not assign a specific labeler.
            assigned_reviewer: The username of the user who should review this sample. Leave empty to not assign a specific reviewer.

        Raises:
            :exc:`~segments.exceptions.APILimitError`: If the API limit is exceeded.
            :exc:`~segments.exceptions.ValidationError`: If validation of the sample fails.
            :exc:`~segments.exceptions.NotFoundError`: If the sample is not found.
            :exc:`~segments.exceptions.NetworkError`: If the request is not valid or if the server experienced an error.
            :exc:`~segments.exceptions.TimeoutError`: If the request times out.
        """

        payload: Dict[str, Any] = {}

        if name is not None:
            payload["name"] = name

<<<<<<< HEAD
        if attributes:

            # Get the dataset task type
            sample = self.get_sample(uuid)
            task_type = self.get_dataset(sample.dataset_full_name).task_type
            SampleAttributesType = task_type_to_sample_attributes[task_type]

            if type(attributes) is dict:
                try:
                    parse_obj_as(SampleAttributesType, attributes)
                except pydantic.ValidationError as e:
                    logger.error(
                        f"Your dataset task type is {task_type}. Did you use the right sample attributes? Please refer to the online documentation: https://docs.segments.ai/reference/sample-and-label-types/sample-types.",
                    )
                    raise ValidationError(message=str(e), cause=e)
            elif type(attributes) is SampleAttributesType:
                attributes = attributes.dict()
            else:
                raise ValidationError(
                    message=f"Your dataset task type is {task_type}. Did you use the right sample attributes? Please refer to the online documentation: https://docs.segments.ai/reference/sample-and-label-types/sample-types."
                )

            # Check if the sequence contains a frame
            if (
                SampleAttributesType in sequence_sample_attributes
                and not attributes["frames"]
            ):
                raise ValidationError("The sequence must contain at least one frame.")

            payload["attributes"] = attributes
=======
        if attributes is not None:
            if isinstance(attributes, get_args(SampleAttributes)):
                attributes = attributes.model_dump(mode="json", exclude_unset=True)
            else:
                try:
                    attributes = (
                        TypeAdapter(SampleAttributes)
                        .validate_python(attributes)
                        .model_dump(mode="json", exclude_unset=True)
                    )
                except pydantic.ValidationError as e:
                    logger.error(
                        "Did you use the right sample attributes? Please refer to the online documentation: https://docs.segments.ai/reference/sample-and-label-types/sample-types.",
                    )
                    raise ValidationError(message=str(e), cause=e)
>>>>>>> 385f8fc3

            payload["attributes"] = attributes

        if metadata is not None:
            payload["metadata"] = metadata

        if priority is not None:
            payload["priority"] = priority

        if assigned_labeler is not None:
            payload["assigned_labeler"] = assigned_labeler

        if assigned_reviewer is not None:
            payload["assigned_reviewer"] = assigned_reviewer

        r = self._patch(f"/samples/{uuid}/", data=payload, model=Sample)
        # logger.info(f"Updated {uuid}")

        return cast(Sample, r)

    def delete_sample(self, uuid: str) -> None:
        """Delete a sample.

        .. code-block:: python

            uuid = '602a3eec-a61c-4a77-9fcc-3037ce5e9606'
            client.delete_sample(uuid)

        Args:
            uuid: The sample uuid.

        Raises:
            :exc:`~segments.exceptions.APILimitError`: If the API limit is exceeded.
            :exc:`~segments.exceptions.NotFoundError`: If the sample is not found.
            :exc:`~segments.exceptions.NetworkError`: If the request is not valid or if the server experienced an error.
            :exc:`~segments.exceptions.TimeoutError`: If the request times out.
        """

        self._delete(f"/samples/{uuid}/")

    ##########
    # Labels #
    ##########
    def get_label(self, sample_uuid: str, labelset: str = "ground-truth") -> Label:
        """Get a label.

        Note:
            If the sample is unlabeled, a :exc:`~segments.exceptions.NotFoundError` will be raised.

        .. code-block:: python

            sample_uuid = '602a3eec-a61c-4a77-9fcc-3037ce5e9606'
            label = client.get_label(sample_uuid)
            print(label)

        Args:
            sample_uuid: The sample uuid.
            labelset: The labelset this label belongs to. Defaults to ``ground-truth``.

        Raises:
            :exc:`~segments.exceptions.ValidationError`: If validation of the label fails.
            :exc:`~segments.exceptions.APILimitError`: If the API limit is exceeded.
            :exc:`~segments.exceptions.NotFoundError`: If the sample or labelset is not found or if the sample is unlabeled.
            :exc:`~segments.exceptions.NetworkError`: If the request is not valid or if the server experienced an error.
            :exc:`~segments.exceptions.TimeoutError`: If the request times out.
        """

        r = self._get(f"/labels/{sample_uuid}/{labelset}/", model=Label)

        return cast(Label, r)

    def add_label(
        self,
        sample_uuid: str,
        labelset: str,
        attributes: Union[Dict[str, Any], LabelAttributes],
        label_status: LabelStatus = LabelStatus.PRELABELED,
        score: Optional[float] = None,
    ) -> Label:
        """Add a label to a sample.

        A label is added to a sample in relation to a `labelset`, such as the default `ground-truth` labelset, or a newly created labelset for `uploading model predictions <https://docs.segments.ai/guides/upload-model-predictions>`__. You can create a new labelset by clicking the "Add new labelset" link on the Samples tab.

        Note:
            The content of the ``attributes`` field depends on the `label type <https://docs.segments.ai/reference/sample-and-label-types/label-types>`__.

        .. code-block:: python

            sample_uuid = '602a3eec-a61c-4a77-9fcc-3037ce5e9606'
            attributes = {
                'format_version': '0.1',
                'annotations': [
                    {
                        'id': 1,
                        'category_id': 1,
                        'type': 'bbox',
                        'points': [
                            [12.34, 56.78],
                            [90.12, 34.56]
                        ]
                    },
                ]
            }
            client.add_label(sample_uuid, attributes)

        Args:
            sample_uuid: The sample uuid.
            labelset: The labelset this label belongs to.
            attributes: The label attributes. Please refer to the `online documentation <https://docs.segments.ai/reference/sample-and-label-types/label-types>`__.
            label_status: The label status. Defaults to ``PRELABELED``.
            score: The label score. Defaults to :obj:`None`.

        Raises:
            :exc:`~segments.exceptions.ValidationError`: If validation of the attributes fails.
            :exc:`~segments.exceptions.ValidationError`: If validation of the label fails.
            :exc:`~segments.exceptions.APILimitError`: If the API limit is exceeded.
            :exc:`~segments.exceptions.NotFoundError`: If the sample or labelset is not found.
            :exc:`~segments.exceptions.NetworkError`: If the request is not valid or if the server experienced an error.
            :exc:`~segments.exceptions.TimeoutError`: If the request times out.
        """

<<<<<<< HEAD
        # Get the dataset task type
        sample = self.get_sample(sample_uuid)
        task_type = self.get_dataset(sample.dataset_full_name).task_type
        LabelAttributesType = task_type_to_label_attributes[task_type]

        if type(attributes) is dict:
            try:
                parse_obj_as(LabelAttributesType, attributes)
=======
        if isinstance(attributes, get_args(LabelAttributes)):
            attributes = attributes.model_dump(mode="json", exclude_unset=True)
        else:
            try:
                attributes = (
                    TypeAdapter(LabelAttributes)
                    .validate_python(attributes)
                    .model_dump(mode="json", exclude_unset=True)
                )
>>>>>>> 385f8fc3
            except pydantic.ValidationError as e:
                logger.error(
                    f"Your dataset task type is {task_type}. Did you use the right label attributes? Please refer to the online documentation: https://docs.segments.ai/reference/sample-and-label-types/label-types.",
                )
                raise ValidationError(message=str(e), cause=e)
<<<<<<< HEAD
        elif type(attributes) is LabelAttributesType:
            attributes = attributes.dict()
        else:
            raise ValidationError(
                message=f"Your dataset task type is {task_type}. Did you use the right label attributes? Please refer to the online documentation: https://docs.segments.ai/reference/sample-and-label-types/label-types."
            )

        # Check if the sequence contains a frame
        if (
            LabelAttributesType in sequence_label_attributes
            and not attributes["frames"]
        ):
            raise ValidationError("The sequence must contain at least one frame.")
=======
>>>>>>> 385f8fc3

        payload: Dict[str, Any] = {
            "label_status": label_status,
            "attributes": attributes,
        }

        if score is not None:
            payload["score"] = score

        r = self._put(f"/labels/{sample_uuid}/{labelset}/", data=payload, model=Label)

        return cast(Label, r)

    def update_label(
        self,
        sample_uuid: str,
        labelset: str,
        attributes: Optional[Union[Dict[str, Any], LabelAttributes]] = None,
        label_status: Optional[LabelStatus] = None,
        score: Optional[float] = None,
    ) -> Label:
        """Update a label.

        .. code-block:: python

            sample_uuid = '602a3eec-a61c-4a77-9fcc-3037ce5e9606'
            attributes = {
                'format_version': '0.1',
                'annotations': [
                    {
                        'id': 1,
                        'category_id': 1,
                        'type': 'bbox',
                        'points': [
                            [12.34, 56.78],
                            [90.12, 34.56]
                        ]
                    },
                ]
            }
            client.update_label(sample_uuid, attributes)

        Args:
            sample_uuid: The sample uuid.
            labelset: The labelset this label belongs to.
            attributes: The label attributes. Please refer to the `online documentation <https://docs.segments.ai/reference/sample-and-label-types/label-types>`__. Defaults to :obj:`None`.
            label_status: The label status. Defaults to :obj:`None`.
            score: The label score. Defaults to :obj:`None`.

        Raises:
            :exc:`~segments.exceptions.ValidationError`: If validation of the label fails.
            :exc:`~segments.exceptions.APILimitError`: If the API limit is exceeded.
            :exc:`~segments.exceptions.NotFoundError`: If the sample or labelset is not found.
            :exc:`~segments.exceptions.NetworkError`: If the request is not valid or if the server experienced an error.
            :exc:`~segments.exceptions.TimeoutError`: If the request times out.
        """

        payload: Dict[str, Any] = {}

<<<<<<< HEAD
        if attributes:

            # Get the dataset task type
            sample = self.get_sample(sample_uuid)
            task_type = self.get_dataset(sample.dataset_full_name).task_type
            LabelAttributesType = task_type_to_label_attributes[task_type]

            if type(attributes) is dict:
                try:
                    parse_obj_as(LabelAttributesType, attributes)
                except pydantic.ValidationError as e:
                    logger.error(
                        f"Your dataset task type is {task_type}. Did you use the right label attributes? Please refer to the online documentation: https://docs.segments.ai/reference/sample-and-label-types/label-types.",
                    )
                    raise ValidationError(message=str(e), cause=e)
            elif type(attributes) is LabelAttributesType:
                attributes = attributes.dict()
            else:
                raise ValidationError(
                    message=f"Your dataset task type is {task_type}. Did you use the right label attributes? Please refer to the online documentation: https://docs.segments.ai/reference/sample-and-label-types/label-types."
                )

            # Check if the sequence contains a frame
            if (
                LabelAttributesType in sequence_label_attributes
                and not attributes["frames"]
            ):
                raise ValidationError("The sequence must contain at least one frame.")

            payload["attributes"] = attributes
=======
        if attributes is not None:
            if isinstance(attributes, get_args(LabelAttributes)):
                attributes = attributes.model_dump(mode="json", exclude_unset=True)
            else:
                try:
                    attributes = (
                        TypeAdapter(LabelAttributes)
                        .validate_python(attributes)
                        .model_dump(mode="json", exclude_unset=True)
                    )
                except pydantic.ValidationError as e:
                    logger.error(
                        "Did you use the right label attributes? Please refer to the online documentation: https://docs.segments.ai/reference/sample-and-label-types/label-types.",
                    )
                    raise ValidationError(message=str(e), cause=e)
>>>>>>> 385f8fc3

            payload["attributes"] = attributes

        if label_status is not None:
            payload["label_status"] = label_status

        if score is not None:
            payload["score"] = score

        r = self._patch(f"/labels/{sample_uuid}/{labelset}/", data=payload, model=Label)

        return cast(Label, r)

    def delete_label(self, sample_uuid: str, labelset: str) -> None:
        """Delete a label.

        .. code-block:: python

            sample_uuid = '602a3eec-a61c-4a77-9fcc-3037ce5e9606'
            labelset = 'ground-truth'
            client.delete_label(sample_uuid, labelset)

        Args:
            sample_uuid: The sample uuid.
            labelset: The labelset this label belongs to.

        Raises:
            :exc:`~segments.exceptions.APILimitError`: If the API limit is exceeded.
            :exc:`~segments.exceptions.NotFoundError`: If the sample or labelset is not found.
            :exc:`~segments.exceptions.NetworkError`: If the request is not valid or if the server experienced an error.
            :exc:`~segments.exceptions.TimeoutError`: If the request times out.
        """

        self._delete(f"/labels/{sample_uuid}/{labelset}/")

    #############
    # Labelsets #
    #############
    def get_labelsets(self, dataset_identifier: str) -> List[Labelset]:
        """Get the labelsets in a dataset.

        .. code-block:: python

            dataset_identifier = 'jane/flowers'
            labelsets = client.get_labelsets(dataset_identifier)
            for labelset in labelsets:
                print(labelset.name, labelset.description)

        Args:
            dataset_identifier: The dataset identifier, consisting of the name of the dataset owner followed by the name of the dataset itself. Example: ``jane/flowers``.

        Raises:
            :exc:`~segments.exceptions.ValidationError`: If validation of the labelsets fails.
            :exc:`~segments.exceptions.APILimitError`: If the API limit is exceeded.
            :exc:`~segments.exceptions.NotFoundError`: If the dataset is not found.
            :exc:`~segments.exceptions.NetworkError`: If the request is not valid (e.g., if the dataset does not exist) or if the server experienced an error.
            :exc:`~segments.exceptions.TimeoutError`: If the request times out.
        """

        r = self._get(f"/datasets/{dataset_identifier}/labelsets/", model=List[Labelset])

        return cast(List[Labelset], r)

    def get_labelset(self, dataset_identifier: str, name: str) -> Labelset:
        """Get a labelset.

        .. code-block:: python

            dataset_identifier = 'jane/flowers'
            name = 'model-predictions'
            labelset = client.get_labelset(dataset_identifier, name)
            print(labelset)

        Args:
            dataset_identifier: The dataset identifier, consisting of the name of the dataset owner followed by the name of the dataset itself. Example: ``jane/flowers``.
            name: The name of the labelset.

        Raises:
            :exc:`~segments.exceptions.ValidationError`: If validation of the labelset fails.
            :exc:`~segments.exceptions.APILimitError`: If the API limit is exceeded.
            :exc:`~segments.exceptions.NotFoundError`: If the dataset or labelset is not found.
            :exc:`~segments.exceptions.NetworkError`: If the request is not valid (e.g., if the dataset does not exist) or if the server experienced an error.
            :exc:`~segments.exceptions.TimeoutError`: If the request times out.
        """

        r = self._get(f"/datasets/{dataset_identifier}/labelsets/{name}/", model=Labelset)

        return cast(Labelset, r)

    def add_labelset(self, dataset_identifier: str, name: str, description: str = "") -> Labelset:
        """Add a labelset to a dataset.

        .. code-block:: python

            dataset_identifier = 'jane/flowers'
            name = 'model-predictions-resnet50'
            client.add_labelset(dataset_identifier, name)

        Args:
            dataset_identifier: The dataset identifier, consisting of the name of the dataset owner followed by the name of the dataset itself. Example: ``jane/flowers``.
            name: The name of the labelset.
            description: The labelset description. Defaults to ``''``.

        Raises:
            :exc:`~segments.exceptions.ValidationError`: If validation of the labelset fails.
            :exc:`~segments.exceptions.APILimitError`: If the API limit is exceeded.
            :exc:`~segments.exceptions.NotFoundError`: If the dataset is not found.
            :exc:`~segments.exceptions.AlreadyExistsError`: If the labelset already exists.
            :exc:`~segments.exceptions.NetworkError`: If the request is not valid or if the server experienced an error.
            :exc:`~segments.exceptions.TimeoutError`: If the request times out.
        """

        payload = {
            "name": name,
            "description": description,
            "attributes": "{}",
        }
        r = self._post(
            f"/datasets/{dataset_identifier}/labelsets/",
            data=payload,
            model=Labelset,
        )

        return cast(Labelset, r)

    def delete_labelset(self, dataset_identifier: str, name: str) -> None:
        """Delete a labelset.

        .. code-block:: python

            dataset_identifier = 'jane/flowers'
            name = 'model-predictions'
            client.delete_labelset(dataset_identifier, name)

        Args:
            dataset_identifier: The dataset identifier, consisting of the name of the dataset owner followed by the name of the dataset itself. Example: ``jane/flowers``.
            name: The name of the labelset.

        Raises:
            :exc:`~segments.exceptions.APILimitError`: If the API limit is exceeded.
            :exc:`~segments.exceptions.NotFoundError`: If the dataset or labelset is not found.
            :exc:`~segments.exceptions.NetworkError`: If the request is not valid or if the server experienced an error.
            :exc:`~segments.exceptions.TimeoutError`: If the request times out.
        """

        self._delete(f"/datasets/{dataset_identifier}/labelsets/{name}/")

    ##########
    # Issues #
    ##########
    def get_issues(self, dataset_identifier: str) -> List[Issue]:
        """Get all issues for a dataset.

        .. code-block:: python

            dataset_identifier = 'jane/flowers'
            issues = client.get_issues(dataset_identifier)
            for issue in issues:
                print(issue.uuid, issue.description, issue.status, issue.sample_uuid)

        Args:
            dataset_identifier: The dataset identifier, consisting of the name of the dataset owner followed by the name of the dataset itself. Example: ``jane/flowers``.

        Raises:
            :exc:`~segments.exceptions.APILimitError`: If the API limit is exceeded.
            :exc:`~segments.exceptions.NotFoundError`: If the dataset is not found.
            :exc:`~segments.exceptions.NetworkError`: If the request is not valid or if the server experienced an error.
            :exc:`~segments.exceptions.TimeoutError`: If the request times out.
        """

        r = self._get(f"/datasets/{dataset_identifier}/issues/", model=List[Issue])

        return cast(List[Issue], r)

    def add_issue(
        self,
        sample_uuid: str,
        description: str,
        status: IssueStatus = IssueStatus.OPEN,
    ) -> Issue:
        """Add an issue to a sample.

        .. code-block:: python

            sample_uuid = '602a3eec-a61c-4a77-9fcc-3037ce5e9606'
            description = 'You forgot to label the cars in this image.'

            client.add_issue(sample_uuid, description)

        Args:
            sample_uuid: The sample uuid.
            description: The issue description.
            status: The issue status. One of ``OPEN`` or ``CLOSED``. Defaults to ``OPEN``.

        Raises:
            :exc:`~segments.exceptions.ValidationError`: If validation of the issue fails.
            :exc:`~segments.exceptions.APILimitError`: If the API limit is exceeded.
            :exc:`~segments.exceptions.NotFoundError`: If the sample is not found.
            :exc:`~segments.exceptions.NetworkError`: If the request is not valid or if the server experienced an error.
            :exc:`~segments.exceptions.TimeoutError`: If the request times out.
        """

        payload: Dict[str, Any] = {
            "description": description,
            "status": status,
        }

        r = self._post(f"/samples/{sample_uuid}/issues/", data=payload, model=Issue)

        return cast(Issue, r)

    def update_issue(
        self,
        uuid: str,
        description: Optional[str] = None,
        status: Optional[IssueStatus] = None,
    ) -> Issue:
        """Add an issue to a sample.

        .. code-block:: python

            uuid = '602a3eec-a61c-4a77-9fcc-3037ce5e9606'
            description = 'You forgot to label the cars in this image.'

            client.update_issue(sample_uuid, description)

        Args:
            uuid: The issue uuid.
            description: The issue description. Defaults to :obj:`None`.
            status: The issue status. One of ``OPEN`` or ``CLOSED``. Defaults to :obj:`None`.

        Raises:
            :exc:`~segments.exceptions.ValidationError`: If validation of the issue fails.
            :exc:`~segments.exceptions.APILimitError`: If the API limit is exceeded.
            :exc:`~segments.exceptions.NotFoundError`: If the issue is not found.
            :exc:`~segments.exceptions.NetworkError`: If the request is not valid or if the server experienced an error.
            :exc:`~segments.exceptions.TimeoutError`: If the request times out.
        """

        payload: Dict[str, Any] = {}

        if description is not None:
            payload["description"] = description

        if status is not None:
            payload["status"] = status

        r = self._patch(f"/issues/{uuid}/", data=payload, model=Issue)

        return cast(Issue, r)

    def delete_issue(self, uuid: str) -> None:
        """Delete an issue.

        .. code-block:: python

            uuid = '602a3eec-a61c-4a77-9fcc-3037ce5e9606'
            client.delete_issue(uuid)

        Args:
            uuid: The issue uuid.

        Raises:
            :exc:`~segments.exceptions.APILimitError`: If the API limit is exceeded.
            :exc:`~segments.exceptions.NotFoundError`: If the issue is not found.
            :exc:`~segments.exceptions.NetworkError`: If the request is not valid or if the server experienced an error.
            :exc:`~segments.exceptions.TimeoutError`: If the request times out.
        """

        self._delete(f"/issues/{uuid}/")

    ############
    # Releases #
    ############
    def get_releases(self, dataset_identifier: str) -> List[Release]:
        """Get the releases in a dataset.

        .. code-block:: python

            dataset_identifier = 'jane/flowers'
            releases = client.get_releases(dataset_identifier)
            for release in releases:
                print(release.name, release.description, release.attributes.url)

        Args:
            dataset_identifier: The dataset identifier, consisting of the name of the dataset owner followed by the name of the dataset itself. Example: ``jane/flowers``.

        Raises:
            :exc:`~segments.exceptions.ValidationError`: If validation of the releases fails.
            :exc:`~segments.exceptions.APILimitError`: If the API limit is exceeded.
            :exc:`~segments.exceptions.NotFoundError`: If the dataset is not found.
            :exc:`~segments.exceptions.NetworkError`: If the request is not valid or if the server experienced an error.
            :exc:`~segments.exceptions.TimeoutError`: If the request times out.
        """

        r = self._get(f"/datasets/{dataset_identifier}/releases/", model=List[Release])

        return cast(List[Release], r)

    def get_release(self, dataset_identifier: str, name: str) -> Release:
        """Get a release.

        .. code-block:: python

            dataset_identifier = 'jane/flowers'
            name = 'v0.1'
            release = client.get_release(dataset_identifier, name)
            print(release)

        Args:
            dataset_identifier: The dataset identifier, consisting of the name of the dataset owner followed by the name of the dataset itself. Example: ``jane/flowers``.
            name: The name of the release.

        Raises:
            :exc:`~segments.exceptions.ValidationError`: If validation of the release fails.
            :exc:`~segments.exceptions.APILimitError`: If the API limit is exceeded.
            :exc:`~segments.exceptions.NotFoundError`: If the dataset or release is not found.
            :exc:`~segments.exceptions.NetworkError`: If the request is not valid (e.g., if the dataset does not exist) or if the server experienced an error.
            :exc:`~segments.exceptions.TimeoutError`: If the request times out.
        """

        r = self._get(f"/datasets/{dataset_identifier}/releases/{name}/", model=Release)

        return cast(Release, r)

    def add_release(self, dataset_identifier: str, name: str, description: str = "") -> Release:
        """Add a release to a dataset.

        .. code-block:: python

            dataset_identifier = 'jane/flowers'
            name = 'v0.1'
            description = 'My first release.'
            release = client.add_release(dataset_identifier, name, description)
            print(release)

        Args:
            dataset_identifier: The dataset identifier, consisting of the name of the dataset owner followed by the name of the dataset itself. Example: ``jane/flowers``.
            name: The name of the release.
            description: The release description. Defaults to ``''``.

        Raises:
            :exc:`~segments.exceptions.ValidationError`: If validation of the release fails.
            :exc:`~segments.exceptions.APILimitError`: If the API limit is exceeded.
            :exc:`~segments.exceptions.NotFoundError`: If the dataset is not found.
            :exc:`~segments.exceptions.AlreadyExistsError`: If the release already exists.
            :exc:`~segments.exceptions.NetworkError`: If the request is not valid or if the server experienced an error.
            :exc:`~segments.exceptions.TimeoutError`: If the request times out.
        """

        payload = {"name": name, "description": description}
        r = self._post(
            f"/datasets/{dataset_identifier}/releases/",
            data=payload,
            model=Release,
        )

        return cast(Release, r)

    def delete_release(self, dataset_identifier: str, name: str) -> None:
        """Delete a release.

        .. code-block:: python

            dataset_identifier = 'jane/flowers'
            name = 'v0.1'
            client.delete_release(dataset_identifier, name)

        Args:
            dataset_identifier: The dataset identifier, consisting of the name of the dataset owner followed by the name of the dataset itself. Example: ``jane/flowers``.
            name: The name of the release.

        Raises:
            :exc:`~segments.exceptions.APILimitError`: If the API limit is exceeded.
            :exc:`~segments.exceptions.NotFoundError`: If the dataset or release is not found.
            :exc:`~segments.exceptions.NetworkError`: If the request is not valid or if the server experienced an error.
            :exc:`~segments.exceptions.TimeoutError`: If the request times out.
        """

        self._delete(f"/datasets/{dataset_identifier}/releases/{name}/")

    ##########
    # Assets #
    ##########
    def upload_asset(self, file: Union[TextIO, BinaryIO], filename: str = "label.png") -> File:
        """Upload an asset.

        .. code-block:: python

            filename = '/home/jane/flowers/violet.jpg'
            with open(filename, 'rb') as f:
                filename = 'violet.jpg'
                asset = client.upload_asset(f, filename)
            image_url = asset.url
            print(image_url)

        Args:
            file: A file object.
            filename: The file name. Defaults to ``label.png``.

        Raises:
            :exc:`~segments.exceptions.ValidationError`: If validation of the file fails.
            :exc:`~segments.exceptions.APILimitError`: If the API limit is exceeded.
            :exc:`~segments.exceptions.NetworkError`: If the request is not valid or if the server experienced an error.
            :exc:`~segments.exceptions.TimeoutError`: If the request times out.
        """

        r = self._post("/assets/", data={"filename": filename})
        presigned_post_fields = PresignedPostFields.model_validate(r.json()["presignedPostFields"])
        self._upload_to_aws(file, presigned_post_fields.url, presigned_post_fields.fields)

        try:
            f = File.model_validate(r.json())
        except pydantic.ValidationError as e:
            raise ValidationError(message=str(e), cause=e)

        return f

    ####################
    # Helper functions #
    ####################
    @handle_exceptions
    def _get(
        self,
        endpoint: str,
        auth: bool = True,
        model: Optional[T] = None,
    ) -> requests.Response:
        """Send a GET request.

        Args:
            endpoint: The API endpoint.
            auth: If we want to authorize the request. Defaults to :obj:`True`.
            model: The class to parse the JSON response into. Defaults to :obj:`None`.

        Raises:
            :exc:`~segments.exceptions.ValidationError`: If validation of the response fails - catches :exc:`pydantic.ValidationError`.
            :exc:`~segments.exceptions.APILimitError`: If the API limit is exceeded.
            :exc:`~segments.exceptions.NetworkError`: If the request is not valid or if the server experienced an error - catches :exc:`requests.HTTPError` and catches :exc:`requests.RequestException`.
            :exc:`~segments.exceptions.TimeoutError`: If the request times out - catches :exc:`requests.exceptions.TimeoutError`.
        """

        headers = self._get_headers(auth)

        r = self.api_session.get(urllib.parse.urljoin(self.api_url, endpoint), headers=headers)

        return r

    @handle_exceptions
    def _post(
        self,
        endpoint: str,
        data: Optional[Dict[str, Any]] = None,
        auth: bool = True,
        model: Optional[T] = None,
    ) -> requests.Response:
        """Send a POST request.

        Args:
            endpoint: The API endpoint.
            data: The JSON data. Defaults to :obj:`None`.
            auth: If we want to authorize the request with the API key. Defaults to :obj:`True`.
            model: The class to parse the JSON response into. Defaults to :obj:`None`.

        Raises:
            :exc:`~segments.exceptions.ValidationError`: If validation of the response fails - catches :exc:`pydantic.ValidationError`.
            :exc:`~segments.exceptions.APILimitError`: If the API limit is exceeded.
            :exc:`~segments.exceptions.NetworkError`: If the request is not valid or if the server experienced an error - catches :exc:`requests.HTTPError` and catches :exc:`requests.RequestException`.
            :exc:`~segments.exceptions.TimeoutError`: If the request times out - catches :exc:`requests.exceptions.TimeoutError`.
        """
        headers = self._get_headers(auth)

        r = self.api_session.post(
            urllib.parse.urljoin(self.api_url, endpoint),
            json=data,  # data=data
            headers=headers,
        )

        return r

    @handle_exceptions
    def _put(
        self,
        endpoint: str,
        data: Optional[Dict[str, Any]] = None,
        auth: bool = True,
        model: Optional[T] = None,
    ) -> requests.Response:
        """Send a PUT request.

        Args:
            endpoint: The API endpoint.
            data: The JSON data. Defaults to :obj:`None`.
            auth: If we want to authorize the request with the API key. Defaults to :obj:`True`.
            model: The class to parse the JSON response into. Defaults to :obj:`None`.

        Raises:
            :exc:`~segments.exceptions.ValidationError`: If validation of the response fails - catches :exc:`pydantic.ValidationError`.
            :exc:`~segments.exceptions.APILimitError`: If the API limit is exceeded.
            :exc:`~segments.exceptions.NetworkError`: If the request is not valid or if the server experienced an error - catches :exc:`requests.HTTPError` and catches :exc:`requests.RequestException`.
            :exc:`~segments.exceptions.TimeoutError`: If the request times out - catches :exc:`requests.exceptions.TimeoutError`.
        """
        headers = self._get_headers(auth)

        r = self.api_session.put(
            urllib.parse.urljoin(self.api_url, endpoint),
            json=data,  # data=data
            headers=headers,
        )

        return r

    @handle_exceptions
    def _patch(
        self,
        endpoint: str,
        data: Optional[Dict[str, Any]] = None,
        auth: bool = True,
        model: Optional[T] = None,
    ) -> requests.Response:
        """Send a PATCH request.

        Args:
            endpoint: The API endpoint.
            data: The JSON data. Defaults to :obj:`None`.
            auth: If we want to authorize the request with the API key. Defaults to :obj:`True`.
            model: The class to parse the JSON response into. Defaults to :obj:`None`.

        Raises:
            :exc:`~segments.exceptions.ValidationError`: If validation of the response fails - catches :exc:`pydantic.ValidationError`.
            :exc:`~segments.exceptions.APILimitError`: If the API limit is exceeded.
            :exc:`~segments.exceptions.NetworkError`: If the request is not valid or if the server experienced an error - catches :exc:`requests.HTTPError` and catches :exc:`requests.RequestException`.
            :exc:`~segments.exceptions.TimeoutError`: If the request times out - catches :exc:`requests.exceptions.TimeoutError`.
        """
        headers = self._get_headers(auth)

        r = self.api_session.patch(
            urllib.parse.urljoin(self.api_url, endpoint),
            json=data,  # data=data
            headers=headers,
        )

        return r

    @handle_exceptions
    def _delete(
        self,
        endpoint: str,
        data: Optional[Dict[str, Any]] = None,
        auth: bool = True,
        model: Optional[T] = None,
    ) -> requests.Response:
        """Send a DELETE request.

        Args:
            endpoint: The API endpoint.
            data: The JSON data. Defaults to :obj:`None`.
            auth: If we want to authorize the request with the API key. Defaults to :obj:`True`.
            model: The class to parse the JSON response into. Defaults to :obj:`None`.

        Raises:
            :exc:`~segments.exceptions.ValidationError`: If validation of the response fails - catches :exc:`pydantic.ValidationError`.
            :exc:`~segments.exceptions.APILimitError`: If the API limit is exceeded.
            :exc:`~segments.exceptions.NetworkError`: If the request is not valid or if the server experienced an error - catches :exc:`requests.HTTPError` and catches :exc:`requests.RequestException`.
            :exc:`~segments.exceptions.TimeoutError`: If the request times out - catches :exc:`requests.exceptions.TimeoutError`.
        """
        headers = self._get_headers(auth)

        r = self.api_session.delete(
            urllib.parse.urljoin(self.api_url, endpoint),
            json=data,  # data=data
            headers=headers,
        )

        return r

    def _get_headers(self, auth: bool = True) -> Dict[str, str]:
        """Get the authorization header with the API key."""
        headers = {"X-source": "python-sdk"}
        if auth and self.api_key:
            headers["Authorization"] = f"APIKey {self.api_key}"
        return headers

    @handle_exceptions
    def _upload_to_aws(self, file: Union[TextIO, BinaryIO], url: str, aws_fields: AWSFields) -> requests.Response:
        """Upload file to AWS.

        Args:
            file: The file we want to upload.
            url: The request's url.
            aws_fields: The AWS fields.

        Raises:
            :exc:`~segments.exceptions.APILimitError`: If the API limit is exceeded.
            :exc:`~segments.exceptions.NetworkError`: If the request is not valid or if the server experienced an error.
            :exc:`~segments.exceptions.TimeoutError`: If the request times out.
        """
        files = {"file": file}
        r = self.s3_session.post(url, files=files, data=aws_fields)

        return r<|MERGE_RESOLUTION|>--- conflicted
+++ resolved
@@ -55,16 +55,18 @@
     SampleAttributes,
     TaskAttributes,
     TaskType,
-<<<<<<< HEAD
-    sequence_label_attributes,
-    sequence_sample_attributes,
     task_type_to_label_attributes,
     task_type_to_sample_attributes,
-=======
     User,
->>>>>>> 385f8fc3
 )
 from typing_extensions import Literal
+
+
+try:
+    # __package__ allows for the case where __name__ is "__main__"
+    __version__ = importlib_metadata.version(__package__ or __name__)
+except importlib_metadata.PackageNotFoundError:
+    __version__ = "0.0.0"
 
 
 try:
@@ -1017,46 +1019,24 @@
             :exc:`~segments.exceptions.TimeoutError`: If the request times out.
         """
 
-<<<<<<< HEAD
         # Get the dataset task type
         task_type = self.get_dataset(dataset_identifier).task_type
         SampleAttributesType = task_type_to_sample_attributes[task_type]
 
-        if type(attributes) is dict:
-            try:
-                parse_obj_as(SampleAttributesType, attributes)
-=======
         if isinstance(attributes, get_args(SampleAttributes)):
             attributes = attributes.model_dump(mode="json", exclude_unset=True)
         else:
             try:
                 attributes = (
-                    TypeAdapter(SampleAttributes)
+                    TypeAdapter(SampleAttributesType)
                     .validate_python(attributes)
                     .model_dump(mode="json", exclude_unset=True)
                 )
->>>>>>> 385f8fc3
             except pydantic.ValidationError as e:
                 logger.error(
                     f"Your dataset task type is {task_type}. Did you use the right sample attributes? Please refer to the online documentation: https://docs.segments.ai/reference/sample-and-label-types/sample-types.",
                 )
                 raise ValidationError(message=str(e), cause=e)
-<<<<<<< HEAD
-        elif type(attributes) is SampleAttributesType:
-            attributes = attributes.dict()
-        else:
-            raise ValidationError(
-                message=f"Your dataset task type is {task_type}. Did you use the right sample attributes? Please refer to the online documentation: https://docs.segments.ai/reference/sample-and-label-types/sample-types."
-            )
-
-        # Check if the sequence contains a frame
-        if (
-            SampleAttributesType in sequence_sample_attributes
-            and not attributes["frames"]
-        ):
-            raise ValidationError("The sequence must contain at least one frame.")
-=======
->>>>>>> 385f8fc3
 
         payload: Dict[str, Any] = {
             "name": name,
@@ -1101,22 +1081,10 @@
             :exc:`~segments.exceptions.TimeoutError`: If the request times out.
         """
 
-<<<<<<< HEAD
         # Get the dataset task type
         task_type = self.get_dataset(dataset_identifier).task_type
         SampleAttributesType = task_type_to_sample_attributes[task_type]
 
-        # Check the input
-        checked_samples = []
-        for i, sample in enumerate(samples):
-            if type(sample) is dict:
-                if "name" not in sample or "attributes" not in sample:
-                    raise KeyError(
-                        f"Please add a name and attributes to your sample (index {i}): {sample})"
-                    )
-                try:
-                    parse_obj_as(SampleAttributesType, sample["attributes"])
-=======
         for sample in samples:
             if isinstance(sample, Sample):
                 sample = sample.model_dump(mode="json", exclude_unset=True)
@@ -1130,34 +1098,15 @@
                         .validate_python(sample["attributes"])
                         .model_dump(mode="json", exclude_unset=True)
                     )
->>>>>>> 385f8fc3
                 except pydantic.ValidationError as e:
                     logger.error(
                         f"Your dataset task type is {task_type}. Did you use the right sample attributes for sample {i}? Please refer to the online documentation: https://docs.segments.ai/reference/sample-and-label-types/sample-types.",
                     )
                     raise ValidationError(message=str(e), cause=e)
-<<<<<<< HEAD
-            elif type(sample) is SampleAttributesType:
+            elif type(sample) is Sample:
                 sample = sample.dict()
-            else:
-                raise ValidationError(
-                    message=f"Your dataset task type is {task_type}. Did you use the right sample attributes for sample {i}? Please refer to the online documentation: https://docs.segments.ai/reference/sample-and-label-types/sample-types."
-                )
-
-            checked_samples.append(sample)
-=======
->>>>>>> 385f8fc3
-
-            # Check if the sequence contains a frame
-            if (
-                SampleAttributesType in sequence_sample_attributes
-                and not sample["attributes"]["frames"]
-            ):
-                raise ValidationError(
-                    f"The sequence of sample {i} must contain at least one frame."
-                )
-
-        payload = checked_samples
+
+        payload = samples
 
         r = self._post(
             f"/datasets/{dataset_identifier}/samples_bulk/",
@@ -1213,38 +1162,6 @@
         if name is not None:
             payload["name"] = name
 
-<<<<<<< HEAD
-        if attributes:
-
-            # Get the dataset task type
-            sample = self.get_sample(uuid)
-            task_type = self.get_dataset(sample.dataset_full_name).task_type
-            SampleAttributesType = task_type_to_sample_attributes[task_type]
-
-            if type(attributes) is dict:
-                try:
-                    parse_obj_as(SampleAttributesType, attributes)
-                except pydantic.ValidationError as e:
-                    logger.error(
-                        f"Your dataset task type is {task_type}. Did you use the right sample attributes? Please refer to the online documentation: https://docs.segments.ai/reference/sample-and-label-types/sample-types.",
-                    )
-                    raise ValidationError(message=str(e), cause=e)
-            elif type(attributes) is SampleAttributesType:
-                attributes = attributes.dict()
-            else:
-                raise ValidationError(
-                    message=f"Your dataset task type is {task_type}. Did you use the right sample attributes? Please refer to the online documentation: https://docs.segments.ai/reference/sample-and-label-types/sample-types."
-                )
-
-            # Check if the sequence contains a frame
-            if (
-                SampleAttributesType in sequence_sample_attributes
-                and not attributes["frames"]
-            ):
-                raise ValidationError("The sequence must contain at least one frame.")
-
-            payload["attributes"] = attributes
-=======
         if attributes is not None:
             if isinstance(attributes, get_args(SampleAttributes)):
                 attributes = attributes.model_dump(mode="json", exclude_unset=True)
@@ -1260,7 +1177,6 @@
                         "Did you use the right sample attributes? Please refer to the online documentation: https://docs.segments.ai/reference/sample-and-label-types/sample-types.",
                     )
                     raise ValidationError(message=str(e), cause=e)
->>>>>>> 385f8fc3
 
             payload["attributes"] = attributes
 
@@ -1382,16 +1298,11 @@
             :exc:`~segments.exceptions.TimeoutError`: If the request times out.
         """
 
-<<<<<<< HEAD
         # Get the dataset task type
         sample = self.get_sample(sample_uuid)
         task_type = self.get_dataset(sample.dataset_full_name).task_type
         LabelAttributesType = task_type_to_label_attributes[task_type]
 
-        if type(attributes) is dict:
-            try:
-                parse_obj_as(LabelAttributesType, attributes)
-=======
         if isinstance(attributes, get_args(LabelAttributes)):
             attributes = attributes.model_dump(mode="json", exclude_unset=True)
         else:
@@ -1401,28 +1312,11 @@
                     .validate_python(attributes)
                     .model_dump(mode="json", exclude_unset=True)
                 )
->>>>>>> 385f8fc3
             except pydantic.ValidationError as e:
                 logger.error(
                     f"Your dataset task type is {task_type}. Did you use the right label attributes? Please refer to the online documentation: https://docs.segments.ai/reference/sample-and-label-types/label-types.",
                 )
                 raise ValidationError(message=str(e), cause=e)
-<<<<<<< HEAD
-        elif type(attributes) is LabelAttributesType:
-            attributes = attributes.dict()
-        else:
-            raise ValidationError(
-                message=f"Your dataset task type is {task_type}. Did you use the right label attributes? Please refer to the online documentation: https://docs.segments.ai/reference/sample-and-label-types/label-types."
-            )
-
-        # Check if the sequence contains a frame
-        if (
-            LabelAttributesType in sequence_label_attributes
-            and not attributes["frames"]
-        ):
-            raise ValidationError("The sequence must contain at least one frame.")
-=======
->>>>>>> 385f8fc3
 
         payload: Dict[str, Any] = {
             "label_status": label_status,
@@ -1482,40 +1376,14 @@
 
         payload: Dict[str, Any] = {}
 
-<<<<<<< HEAD
-        if attributes:
-
+        if attributes is not None:
+            
             # Get the dataset task type
             sample = self.get_sample(sample_uuid)
             task_type = self.get_dataset(sample.dataset_full_name).task_type
             LabelAttributesType = task_type_to_label_attributes[task_type]
-
-            if type(attributes) is dict:
-                try:
-                    parse_obj_as(LabelAttributesType, attributes)
-                except pydantic.ValidationError as e:
-                    logger.error(
-                        f"Your dataset task type is {task_type}. Did you use the right label attributes? Please refer to the online documentation: https://docs.segments.ai/reference/sample-and-label-types/label-types.",
-                    )
-                    raise ValidationError(message=str(e), cause=e)
-            elif type(attributes) is LabelAttributesType:
-                attributes = attributes.dict()
-            else:
-                raise ValidationError(
-                    message=f"Your dataset task type is {task_type}. Did you use the right label attributes? Please refer to the online documentation: https://docs.segments.ai/reference/sample-and-label-types/label-types."
-                )
-
-            # Check if the sequence contains a frame
-            if (
-                LabelAttributesType in sequence_label_attributes
-                and not attributes["frames"]
-            ):
-                raise ValidationError("The sequence must contain at least one frame.")
-
-            payload["attributes"] = attributes
-=======
-        if attributes is not None:
-            if isinstance(attributes, get_args(LabelAttributes)):
+            
+            if isinstance(attributes, LabelAttributesType):
                 attributes = attributes.model_dump(mode="json", exclude_unset=True)
             else:
                 try:
@@ -1529,7 +1397,6 @@
                         "Did you use the right label attributes? Please refer to the online documentation: https://docs.segments.ai/reference/sample-and-label-types/label-types.",
                     )
                     raise ValidationError(message=str(e), cause=e)
->>>>>>> 385f8fc3
 
             payload["attributes"] = attributes
 
