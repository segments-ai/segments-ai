# https://www.immersivelimit.com/tutorials/create-coco-annotations-from-scratch/#coco-dataset-format
from __future__ import annotations

import json
import logging
import os
from typing import TYPE_CHECKING, Any, cast
from typing_extensions import TypeAlias

import numpy as np
import numpy.typing as npt
from PIL import Image
from segments.typing import SegmentsDatasetCategory
from segments.utils import get_semantic_bitmap
from skimage import img_as_ubyte
from skimage.measure import regionprops
from tqdm import tqdm


# https://adamj.eu/tech/2021/05/13/python-type-hints-how-to-fix-circular-imports/
if TYPE_CHECKING:
    from segments.dataset import SegmentsDataset


#############
# Variables #
#############
RGB: TypeAlias = "tuple[int, int, int]"
RGBA: TypeAlias = "tuple[int, int, int, int]"
ColorMap: TypeAlias = "list[RGBA] | list[RGB]"
logger = logging.getLogger(__name__)
COLORMAP: ColorMap = [
    (0, 113, 188, 255),
    (216, 82, 24, 255),
    (236, 176, 31, 255),
    (125, 46, 141, 255),
    (118, 171, 47, 255),
    (76, 189, 237, 255),
    (161, 19, 46, 255),
    (255, 0, 0, 255),
    (255, 127, 0, 255),
    (190, 190, 0, 255),
    (0, 255, 0, 255),
    (0, 0, 255, 255),
    (170, 0, 255, 255),
    (84, 84, 0, 255),
    (84, 170, 0, 255),
    (84, 255, 0, 255),
    (170, 84, 0, 255),
    (170, 170, 0, 255),
    (170, 255, 0, 255),
    (255, 84, 0, 255),
    (255, 170, 0, 255),
    (255, 255, 0, 255),
    (0, 84, 127, 255),
    (0, 170, 127, 255),
    (0, 255, 127, 255),
    (84, 0, 127, 255),
    (84, 84, 127, 255),
    (84, 170, 127, 255),
    (84, 255, 127, 255),
    (170, 0, 127, 255),
    (170, 84, 127, 255),
    (170, 170, 127, 255),
    (170, 255, 127, 255),
    (255, 0, 127, 255),
    (255, 84, 127, 255),
    (255, 170, 127, 255),
]


##################
# Helper methods #
##################
# https://github.com/cocodataset/panopticapi/blob/master/panopticapi/utils.py
class IdGenerator:
    """
    The class is designed to generate unique IDs that have meaningful RGB encoding.
    Given semantic category unique ID will be generated and its RGB encoding will
    have color close to the predefined semantic category color.
    The RGB encoding used is ID = R * 256 * G + 256 * 256 + B.
    Class constructor takes dictionary ``{id: category_info}``, where all semantic
    class ids are presented and ``category_info`` record is a dict with fields
    ``isthing`` and ``color``
    """

    def __init__(self, categories: dict[int, SegmentsDatasetCategory]):
        self.taken_colors: set[RGB] = set()
        self.taken_colors.add((0, 0, 0))
        self.categories = categories
        for category in self.categories.values():
            if category.isthing == 0:
                self.taken_colors.add(category.color)

    def get_color(self, cat_id: int) -> RGB:
        def random_color(base: RGB, max_dist: int = 30) -> RGB:
            new_color: npt.NDArray[Any] = base + np.random.randint(low=-max_dist, high=max_dist + 1, size=3)
            rgb = tuple(np.maximum(0, np.minimum(255, new_color)))
            return cast(RGB, rgb)

        category = self.categories[cat_id]
        if category.isthing == 0:
            return category.color
        base_color = category.color
        if base_color not in self.taken_colors:
            self.taken_colors.add(base_color)
            return base_color
        else:
            while True:
                color = random_color(base_color)
                if color not in self.taken_colors:
                    self.taken_colors.add(color)
                    return color

    def get_id(self, cat_id: int) -> int:
        color = self.get_color(cat_id)
        return rgb2id(color)

    def get_id_and_color(self, cat_id: int) -> tuple[int, RGB]:
        color = self.get_color(cat_id)
        return rgb2id(color), color


def rgb2id(color: npt.NDArray[Any] | RGB) -> npt.NDArray[Any] | int:
    """Convert rgb to an id.

    Args:
        color: An RGB value.

    Returns:
        The id.
    """
    if isinstance(color, np.ndarray) and len(color.shape) == 3:
        if color.dtype == np.uint8:
            color = color.astype(np.int32)
        color_id = color[:, :, 0] + 256 * color[:, :, 1] + 256 * 256 * color[:, :, 2]
        return cast(npt.NDArray[Any], color_id)
    return int(color[0] + 256 * color[1] + 256 * 256 * color[2])


def id2rgb(id_map: npt.NDArray[Any]) -> npt.NDArray[Any] | RGB:
    """Convert a color id to an rgb.

    Args:
        id_map: An id map.

    Returns:
        An rgb.
    """
    if isinstance(id_map, np.ndarray):
        id_map_copy = id_map.copy()
        rgb_shape = tuple(list(id_map.shape) + [3])
        rgb_map: npt.NDArray[Any] = np.zeros(rgb_shape, dtype=np.uint8)
        for i in range(3):
            rgb_map[..., i] = id_map_copy % 256
            id_map_copy //= 256
        return rgb_map
    color = []
    for _ in range(3):
        color.append(id_map % 256)
        id_map //= 256
    return tuple(color)


def get_color(id: int) -> RGB:
    id = id % len(COLORMAP)
    return COLORMAP[id][0:3]


<<<<<<< HEAD
def colorize(
    img: npt.NDArray[Any], colormap: ColorMap | None = None
) -> npt.NDArray[Any]:
=======
def colorize(img: npt.NDArray[Any], colormap: Optional[ColorMap] = None) -> npt.NDArray[Any]:
>>>>>>> 9d0a4a5a
    indices = np.unique(img)
    indices = indices[indices != 0]

    colored_img = np.zeros((img.shape[0], img.shape[1], 3), np.uint8)

    for id in indices:
        mask = img == id
        if colormap:
            color = colormap[id - 1]
        else:
            color = get_color(id - 1)
        colored_img[mask] = color

    return colored_img


def get_bbox(binary_mask: npt.NDArray[Any]) -> tuple[int, int, int, int] | bool:
    """Returns the bounding box of the binary mask (if one is found, otherwise returns False)

    Args:
        binary_mask: The binary mask as a numpy array.

    Returns:
        The bounding box or False if no bounding box is found.
    """

    regions = regionprops(np.uint8(binary_mask))
    if len(regions) == 1:
        bbox: tuple[int, int, int, int] = regions[0].bbox
        return bbox

    return False


##################
# Export methods #
##################
<<<<<<< HEAD
def export_coco_instance(
    dataset: SegmentsDataset, export_folder: str
) -> tuple[str, str | None]:
=======
def export_coco_instance(dataset: SegmentsDataset, export_folder: str) -> Tuple[str, Optional[str]]:
>>>>>>> 9d0a4a5a
    """Export a Segments dataset as a coco instance.

    Args:
        dataset: A :class:`.SegmentsDataset`.
        export_folder: The output directory.

    Returns:
        Returns the file name and the image directory name.

    Raises:
        :exc:`ImportError`: If pycocotools is not installed.
    """
    try:
        from pycocotools import mask as pctmask
    except ImportError as e:
        logger.error(
            "Please install pycocotools first: pip install pycocotools. Or on Windows: pip install pycocotools-windows"
        )
        raise e

    # Create export folder
    os.makedirs(export_folder, exist_ok=True)

    info = {
        "description": dataset.release["dataset"]["name"],
        "version": dataset.release["name"],
        # 'year': 2022,
    }

    categories = dataset.categories
    task_type = dataset.task_type
    # for i, category in enumerate(dataset.project_info['label_taxonomy']):
    #     categories.append({
    #         'id': i+1,
    #         'supercategory': 'object',
    #         'name': category
    #     })

    images = []
    annotations = []

    annotation_id = 1
    for i in tqdm(range(len(dataset)), total=len(dataset), colour="#FF9900"):
        sample = dataset[i]

        if sample["annotations"] is None:
            continue

        image_id = i + 1
        images.append(
            {
                "id": image_id,
                "file_name": sample["file_name"],
                "height": sample["image"].size[1] if sample["image"] else None,
                "width": sample["image"].size[0] if sample["image"] else None,
            }
        )

        if task_type == "segmentation-bitmap" or task_type == "segmentation-bitmap-highres":
            # https://scikit-image.org/docs/dev/api/skimage.measure.html#skimage.measure.regionprops
            regions = regionprops(np.array(sample["segmentation_bitmap"], np.uint32))
            regions = {region.label: region for region in regions}

        for instance in sample["annotations"]:
            category_id = instance["category_id"]

            annotation = {
                "id": annotation_id,
                "image_id": image_id,
                "category_id": category_id,
            }

            # Segmentation bitmap labels
            if task_type == "segmentation-bitmap" or task_type == "segmentation-bitmap-highres":
                if instance["id"] not in regions:
                    # Only happens when the instance has 0 labeled pixels, which should not happen.
                    logger.warning(
                        f"Skipping instance with 0 labeled pixels: {sample['file_name']}, instance_id: {instance['id']}, category_id: {category_id}"
                    )
                    continue

                instance_mask = np.array(sample["segmentation_bitmap"], np.uint32) == instance["id"]

                region = regions[instance["id"]]
                bbox = region.bbox
                # bbox = get_bbox(instance_mask)

                y0, x0, y1, x1 = bbox
                # rle = mask.encode(np.asfortranarray(instance_mask))
                rle = pctmask.encode(np.array(instance_mask[:, :, None], dtype=np.uint8, order="F"))[
                    0
                ]  # https://github.com/matterport/Mask_RCNN/issues/387#issuecomment-522671380
                #         instance_mask_crop = instance_mask[y0:y1, x0:x1]
                #         rle = mask.encode(np.asfortranarray(instance_mask_crop))
                #         plt.imshow(instance_mask_crop)
                #         plt.show()

                # area = int(mask.area(rle))
                area = int(region.area)
                rle["counts"] = rle["counts"].decode("ascii")

                annotation.update(
                    {
                        "bbox": [x0, y0, x1 - x0, y1 - y0],
                        #             'bbox_mode': BoxMode.XYWH_ABS,
                        "segmentation": rle,
                        "area": area,
                        "iscrowd": 0,
                    }
                )

            # Vector labels
            elif "type" in instance:
                # bbox
                if instance["type"] == "bbox":
                    points = instance["points"]
                    x0 = points[0][0]
                    y0 = points[0][1]
                    x1 = points[1][0]
                    y1 = points[1][1]

                    annotation.update({"bbox": [x0, y0, x1 - x0, y1 - y0]})

                # keypoints
                elif instance["type"] == "point":
                    points = instance["points"]
                    x0 = points[0][0]
                    y0 = points[0][1]

                    annotation.update(
                        {
                            "keypoints": [
                                x0,
                                y0,
                                1,
                            ],  # https://cocodataset.org/#format-results
                        }
                    )

                # polygon
                elif instance["type"] == "polygon":
                    annotation.update({"points": instance["points"]})

                # polyline
                elif instance["type"] == "polyline":
                    logger.warning("Polyline annotations are not exported.")

                else:
                    assert False

            annotations.append(annotation)
            annotation_id += 1

    json_data = {
        "info": info,
        "categories": [category.model_dump(mode="json") for category in categories],
        "images": images,
        "annotations": annotations,
        # "segment_info": [] # Only in Panoptic annotations
    }

    file_name = os.path.join(
        export_folder,
        f"export_coco-instance_{dataset.dataset_identifier}_{dataset.release['name']}.json",
    )
    with open(file_name, "w") as f:
        json.dump(json_data, f)

    print(f"Exported to {file_name}. Images in {dataset.image_dir}")
    return file_name, dataset.image_dir


<<<<<<< HEAD
def export_coco_panoptic(
    dataset: SegmentsDataset, export_folder: str
) -> tuple[str, str | None]:
=======
def export_coco_panoptic(dataset: SegmentsDataset, export_folder: str) -> Tuple[str, Optional[str]]:
>>>>>>> 9d0a4a5a
    """Export a Segments dataset in COCO panoptic format.

    Args:
        dataset: A :class:`.SegmentsDataset`.
        export_folder: The output directory.

    Returns:
        Returns the file name and the image directory name.
    """

    # Create export folder
    os.makedirs(export_folder, exist_ok=True)

    # INFO
    info = {
        "description": dataset.release["dataset"]["name"],
        "version": dataset.release["name"],
        # 'year': '2022'
    }

    # CATEGORIES
    categories: list[SegmentsDatasetCategory] = []
    for i, category in enumerate(dataset.categories):
        color = category.color[:3] if category.color else get_color(i)
        isthing = int(category.has_instances) if hasattr(category, "has_instances") else 0

        categories.append(
            SegmentsDatasetCategory(
                id=category.id,
                name=category.name,
                color=color,
                isthing=isthing,
            )
        )

<<<<<<< HEAD
    categories_dict: dict[int, SegmentsDatasetCategory] = {
        category.id: category for category in categories
    }
=======
    categories_dict: Dict[int, SegmentsDatasetCategory] = {category.id: category for category in categories}
>>>>>>> 9d0a4a5a
    id_generator = IdGenerator(categories_dict)

    # IMAGES AND ANNOTATIONS
    images = []
    annotations = []
    for i in tqdm(range(len(dataset)), total=len(dataset), colour="#FF9900"):
        sample = dataset[i]

        if sample["annotations"] is None:
            continue

        # Images
        image_id = i + 1
        images.append(
            {
                "id": image_id,
                "file_name": sample["file_name"],
                "height": sample["image"].size[1] if sample["image"] else None,
                "width": sample["image"].size[0] if sample["image"] else None,
            }
        )

        # Annotations
        panoptic_label = np.zeros(
            (
                sample["segmentation_bitmap"].size[1],
                sample["segmentation_bitmap"].size[0],
                3,
            ),
            np.uint8,
        )

        segments_info = []

        # https://scikit-image.org/docs/dev/api/skimage.measure.html#skimage.measure.regionprops
        regions = regionprops(np.array(sample["segmentation_bitmap"], np.uint32))
        regions = {region.label: region for region in regions}

        for instance in sample["annotations"]:
            category_id = instance["category_id"]

            instance_id, color = id_generator.get_id_and_color(category_id)

            if instance["id"] not in regions:
                # Only happens when the instance has 0 labeled pixels, which should not happen.
                logger.warning(
                    f"Skipping instance with 0 labeled pixels: {sample['file_name']}, instance_id: {instance['id']}, category_id: {category_id}"
                )
                continue

            # Read the instance mask and fill in the panoptic label. TODO: take this out of the loop to speed things up.
            instance_mask = np.array(sample["segmentation_bitmap"], np.uint32) == instance["id"]
            panoptic_label[instance_mask] = color

            # bbox = get_bbox(instance_mask)
            region = regions[instance["id"]]
            bbox = region.bbox
            y0, x0, y1, x1 = bbox

            # rle = mask.encode(np.array(instance_mask[:,:,None], dtype=np.uint8, order='F'))[0] # https://github.com/matterport/Mask_RCNN/issues/387#issuecomment-522671380
            # area = int(mask.area(rle))
            area = int(region.area)

            segments_info.append(
                {
                    "id": instance_id,
                    "category_id": category_id,
                    "bbox": [x0, y0, x1 - x0, y1 - y0],
                    "area": area,
                    "iscrowd": 0,
                }
            )

        file_name = os.path.splitext(os.path.basename(sample["name"]))[0]
        label_file_name = f"{file_name}_label_{dataset.labelset}_coco-panoptic.png"
        annotations.append(
            {
                "segments_info": segments_info,
                "file_name": label_file_name,
                "image_id": image_id,
            }
        )

        # # Image
        # image = sample['image']
        # export_file = os.path.join(label_export_folder, '{}.png'.format(file_name))
        # image.save(export_file)

        # # Instance png
        # instance_label = sample['segmentation_bitmap']
        # export_file = os.path.join(dataset.image_dir, '{}_label_{}_instance.png'.format(file_name, dataset.labelset))
        # instance_label.save(export_file)

        # # Colored instance png
        # instance_label_colored = colorize(np.uint8(instance_label))
        # export_file = os.path.join(dataset.image_dir, '{}_label{}_instance_colored.png'.format(file_name, dataset.labelset))
        # Image.fromarray(img_as_ubyte(instance_label_colored)).save(export_file)

        # Panoptic png
        export_file = os.path.join(dataset.image_dir, label_file_name)
        Image.fromarray(panoptic_label).save(export_file)

        # # Semantic png
        # semantic_label = get_semantic_bitmap(instance_label, sample['annotations'])
        # export_file = os.path.join(dataset.image_dir, '{}_label_{}_semantic.png'.format(file_name, dataset.labelset))
        # Image.fromarray(img_as_ubyte(semantic_label)).save(export_file)

        # # Colored semantic png
        # semantic_label_colored = colorize(np.uint8(semantic_label), colormap=[c['color'] for c in categories])
        # export_file = os.path.join(dataset.image_dir, '{}_label_{}_semantic_colored.png'.format(file_name, dataset.labelset))
        # Image.fromarray(img_as_ubyte(semantic_label_colored)).save(export_file)

    # PUT EVERYTHING TOGETHER
    json_data = {
        "info": info,
        "categories": [category.model_dump(mode="json") for category in categories],
        "images": images,
        "annotations": annotations,
    }

    # WRITE JSON TO FILE
    file_name = os.path.join(
        export_folder,
        f"export_coco-panoptic_{dataset.dataset_identifier}_{dataset.release['name']}.json",
    )
    with open(file_name, "w") as f:
        json.dump(json_data, f)

    print(f"Exported to {file_name}. Images and labels in {dataset.image_dir}")
    return file_name, dataset.image_dir


def export_image(
    dataset: SegmentsDataset,
    export_folder: str,
    export_format: str,
    id_increment: int,
) -> str | None:
    """Export a Segments dataset as images.

    Args:
        dataset: A :class:`.SegmentsDataset`.
        export_folder: The output directory.
        export_format: The export format.
        id_increment: Increment the category ids with this number.

    Returns:
        Returns the export folder.
    """
    # Create export folder

    if export_folder == ".":
        export_folder = dataset.image_dir

    os.makedirs(export_folder, exist_ok=True)

    # CATEGORIES
    categories = []
    for i, category in enumerate(dataset.categories):
        color = category.color[:3] if category.color else get_color(i)
        isthing = int(category.has_instances) if hasattr(category, "has_instances") else 0

        categories.append(
            SegmentsDatasetCategory.model_validate(
                {
                    "id": category.id,
                    "name": category.name,
                    "color": color,
                    "isthing": isthing,
                }
            )
        )

    for i in tqdm(range(len(dataset)), total=len(dataset), colour="#FF9900"):
        sample = dataset[i]

        if sample["annotations"] is None:
            continue

        file_name = os.path.splitext(os.path.basename(sample["name"]))[0]

        # # Image
        # image = sample['image']
        # export_file = os.path.join(label_export_folder, '{}.png'.format(file_name))
        # image.save(export_file)

        if export_format == "instance":
            # Instance png
            instance_label = sample["segmentation_bitmap"]
            export_file = os.path.join(
                export_folder,
                f"{file_name}_label_{dataset.labelset}_instance.png",
            )
            instance_label.save(export_file)

        elif export_format == "instance-color":
            # Colored instance png
            instance_label = sample["segmentation_bitmap"]
            instance_label_colored = colorize(np.uint8(instance_label))
            export_file = os.path.join(
                export_folder,
                f"{file_name}_label_{dataset.labelset}_instance_colored.png",
            )
            Image.fromarray(img_as_ubyte(instance_label_colored)).save(export_file)

        elif export_format == "semantic":
            # Semantic png
            instance_label = sample["segmentation_bitmap"]
            semantic_label = get_semantic_bitmap(instance_label, sample["annotations"], id_increment)
            export_file = os.path.join(
                export_folder,
                f"{file_name}_label_{dataset.labelset}_semantic.png",
            )
            Image.fromarray(img_as_ubyte(semantic_label)).save(export_file)

        elif export_format == "semantic-color":
            # Colored semantic png
            instance_label = sample["segmentation_bitmap"]
            semantic_label = get_semantic_bitmap(instance_label, sample["annotations"], id_increment)
            semantic_label_colored = colorize(np.uint8(semantic_label), colormap=[c.color for c in categories])
            export_file = os.path.join(
                export_folder,
                f"{file_name}_label_{dataset.labelset}_semantic_colored.png",
            )
            Image.fromarray(img_as_ubyte(semantic_label_colored)).save(export_file)

    print(f"Exported to {export_folder}")
    return export_folder


def export_yolo(
    dataset: SegmentsDataset,
    export_folder: str,
    image_width: float | None = None,
    image_height: float | None = None,
) -> str | None:
    """Export a Segments dataset in YOLO format.

    Args:
        dataset: A segments dataset.
        export_folder: The output directory.
        image_width: The width of the image (needed for ``image-vector-sequence``).
        image_height: The height of the image (needed for ``image-vector-sequence``).

    Returns:
        The image directory of the dataset.

    Raises:
        :exc:`ValueError`: If the dataset is not a bounding box dataset.
        :exc:`ValueError`: If the dataset is an ``image-vector-sequence``and the image width or image height is :obj:`None`.
    """

    def write_yolo_file(file_name: str, annotations: Any, image_width: float, image_height: float) -> None:
        with open(file_name, "w") as f:
            for annotation in annotations:
                if annotation["type"] == "bbox":
                    category_id = annotation["category_id"]
                    [[x0, y0], [x1, y1]] = annotation["points"]

                    # Normalize
                    x0, x1 = x0 / image_width, x1 / image_width
                    y0, y1 = y0 / image_height, y1 / image_height

                    # Get center, width and height of bbox
                    x_center = (x0 + x1) / 2
                    y_center = (y0 + y1) / 2
                    width = abs(x1 - x0)
                    height = abs(y1 - y0)

                    # Save it to the file
                    # print(category_id, x_center, y_center, width, height)
                    f.write(f"{category_id} {x_center:.6f} {y_center:.6f} {width:.6f} {height:.6f}\n")

    # Create export folder
    os.makedirs(os.path.join(export_folder, dataset.image_dir), exist_ok=True)

    if dataset.task_type not in ["vector", "bboxes", "image-vector-sequence"]:
        raise ValueError("You can only export bounding box datasets to YOLO format.")

    if dataset.task_type == "vector":
        logger.warning(
            "Only bounding box annotations will be processed. Polygon, polyline and keypoint annotations will be ignored."
        )

    if dataset.task_type == "image-vector-sequence":
        logger.warning(
            "Note that the sequences will be exported as individual frames, disregarding the tracking information."
        )
        for i in tqdm(range(len(dataset)), total=len(dataset), colour="#FF9900"):
            sample = dataset[i]
            image_name = os.path.splitext(os.path.basename(sample["name"]))[0]

            if image_width is None or image_height is None:
                raise ValueError("Please provide image_width and image_height parameters (i.e., not None).")

            for j, frame in enumerate(sample["labels"]["ground-truth"]["attributes"]["frames"]):
                # Construct the file name from image and frame name
                try:
                    frame_name = sample["attributes"]["frames"][j]["name"]
                except (KeyError, TypeError):
                    frame_name = f"{j + 1:05d}"
                file_name = os.path.join(export_folder, dataset.image_dir, f"{image_name}-{frame_name}.txt")

                # Testing on x is the same as testing len(x)>0 (this also checks that x is not None - see truthy and falsy values in Python)
                # https://stackoverflow.com/questions/39983695/what-is-truthy-and-falsy-how-is-it-different-from-true-and-false
                if "annotations" in frame and frame["annotations"]:
                    annotations = frame["annotations"]
                    write_yolo_file(file_name, annotations, image_width, image_height)
    else:
        for i in tqdm(range(len(dataset)), total=len(dataset), colour="#FF9900"):
            sample = dataset[i]
            image_name = os.path.splitext(os.path.basename(sample["name"]))[0]
            file_name = os.path.join(export_folder, dataset.image_dir, f"{image_name}.txt")

            if "annotations" in sample and sample["annotations"]:
                annotations = sample["annotations"]
                write_yolo_file(
                    file_name,
                    annotations,
                    cast(
                        float,
                        image_width if image_width is not None else sample["image"].width,
                    ),
                    cast(
                        float,
                        image_height if image_height is not None else sample["image"].height,
                    ),
                )

    print(f"Exported. Images and labels in {dataset.image_dir}")
    return dataset.image_dir


<<<<<<< HEAD
def export_polygon(
    dataset: SegmentsDataset, export_folder: str
) -> tuple[str, str | None]:
=======
def export_polygon(dataset: SegmentsDataset, export_folder: str) -> Tuple[str, Optional[str]]:
>>>>>>> 9d0a4a5a
    """Export a Segments dataset as polygons (i.e., contours).

    Args:
        dataset: A :class:`.SegmentsDataset`.
        export_folder: The output directory.

    Raises:
        :exc:`ImportError`: If OpenCV is not installed.

    Returns:
        Returns the file name and the image directory name.
    """
    try:
        import cv2 as cv
    except ImportError as e:
        logger.error("Please install OpenCV first: pip install opencv-python.")
        raise e

    # Create export folder
    os.makedirs(export_folder, exist_ok=True)

    categories = dataset.categories
    # task_type = dataset.task_type

    images = []
    annotations = []

    annotation_id = 1
    for i in tqdm(range(len(dataset)), total=len(dataset), colour="#FF9900"):
        sample = dataset[i]

        if sample["annotations"] is None:
            continue

        image_id = i + 1
        images.append(
            {
                "id": image_id,
                "file_name": sample["file_name"],
                "height": sample["image"].size[1] if sample["image"] else None,
                "width": sample["image"].size[0] if sample["image"] else None,
            }
        )

        segmentation_bitmap = np.array(sample["segmentation_bitmap"], np.uint32)
        # https://scikit-image.org/docs/dev/api/skimage.measure.html#skimage.measure.regionprops
        regions = regionprops(segmentation_bitmap)

        regions = {region.label: region for region in regions}

        segmentation_bitmap_uint8 = segmentation_bitmap.astype(np.uint8)

        for instance in sample["annotations"]:
            category_id = instance["category_id"]

            annotation = {
                "id": annotation_id,
                "image_id": image_id,
                "category_id": category_id,
                "attributes": instance.get("attributes", None),
            }

            if instance["id"] not in regions:
                # Only happens when the instance has 0 labeled pixels, which should not happen.
                logger.warning(
                    f"Skipping instance with 0 labeled pixels: {sample['file_name']}, instance_id: {instance['id']}, category_id: {category_id}"
                )
                continue

            instance_mask = segmentation_bitmap_uint8 == instance["id"]

            # Allowed OpenCV data types: https://stackoverflow.com/questions/12785121/access-opencv-matrix-cv-32s-element
            black_white_image = instance_mask.astype("uint8")

            # Contour retrieval modes (all, outer, in a hierarchy, etc.): https://docs.opencv.org/4.x/d3/dc0/group__imgproc__shape.html#ga819779b9857cc2f8601e6526a3a5bc71
            contours, hierarchy = cv.findContours(black_white_image, cv.RETR_LIST, cv.CHAIN_APPROX_SIMPLE)

            # Make object json serializable
            serializable_contours = [np.squeeze(contour).tolist() for contour in contours]

            annotation.update({"polygons": serializable_contours})

            annotations.append(annotation)
            annotation_id += 1

    json_data = {
        "categories": [category.model_dump(mode="json") for category in categories],
        "images": images,
        "annotations": annotations,
    }

    file_name = os.path.join(
        export_folder,
        f"export_polygon_{dataset.dataset_identifier}_{dataset.release['name']}.json",
    )
    with open(file_name, "w") as f:
        json.dump(json_data, f)

    print(f"Exported to {file_name}. Images in {dataset.image_dir}")
    return file_name, dataset.image_dir<|MERGE_RESOLUTION|>--- conflicted
+++ resolved
@@ -5,7 +5,6 @@
 import logging
 import os
 from typing import TYPE_CHECKING, Any, cast
-from typing_extensions import TypeAlias
 
 import numpy as np
 import numpy.typing as npt
@@ -15,6 +14,7 @@
 from skimage import img_as_ubyte
 from skimage.measure import regionprops
 from tqdm import tqdm
+from typing_extensions import TypeAlias
 
 
 # https://adamj.eu/tech/2021/05/13/python-type-hints-how-to-fix-circular-imports/
@@ -167,13 +167,7 @@
     return COLORMAP[id][0:3]
 
 
-<<<<<<< HEAD
-def colorize(
-    img: npt.NDArray[Any], colormap: ColorMap | None = None
-) -> npt.NDArray[Any]:
-=======
-def colorize(img: npt.NDArray[Any], colormap: Optional[ColorMap] = None) -> npt.NDArray[Any]:
->>>>>>> 9d0a4a5a
+def colorize(img: npt.NDArray[Any], colormap: ColorMap | None = None) -> npt.NDArray[Any]:
     indices = np.unique(img)
     indices = indices[indices != 0]
 
@@ -211,13 +205,7 @@
 ##################
 # Export methods #
 ##################
-<<<<<<< HEAD
-def export_coco_instance(
-    dataset: SegmentsDataset, export_folder: str
-) -> tuple[str, str | None]:
-=======
-def export_coco_instance(dataset: SegmentsDataset, export_folder: str) -> Tuple[str, Optional[str]]:
->>>>>>> 9d0a4a5a
+def export_coco_instance(dataset: SegmentsDataset, export_folder: str) -> tuple[str, str | None]:
     """Export a Segments dataset as a coco instance.
 
     Args:
@@ -390,13 +378,7 @@
     return file_name, dataset.image_dir
 
 
-<<<<<<< HEAD
-def export_coco_panoptic(
-    dataset: SegmentsDataset, export_folder: str
-) -> tuple[str, str | None]:
-=======
-def export_coco_panoptic(dataset: SegmentsDataset, export_folder: str) -> Tuple[str, Optional[str]]:
->>>>>>> 9d0a4a5a
+def export_coco_panoptic(dataset: SegmentsDataset, export_folder: str) -> tuple[str, str | None]:
     """Export a Segments dataset in COCO panoptic format.
 
     Args:
@@ -432,13 +414,7 @@
             )
         )
 
-<<<<<<< HEAD
-    categories_dict: dict[int, SegmentsDatasetCategory] = {
-        category.id: category for category in categories
-    }
-=======
-    categories_dict: Dict[int, SegmentsDatasetCategory] = {category.id: category for category in categories}
->>>>>>> 9d0a4a5a
+    categories_dict: dict[int, SegmentsDatasetCategory] = {category.id: category for category in categories}
     id_generator = IdGenerator(categories_dict)
 
     # IMAGES AND ANNOTATIONS
@@ -772,13 +748,7 @@
     return dataset.image_dir
 
 
-<<<<<<< HEAD
-def export_polygon(
-    dataset: SegmentsDataset, export_folder: str
-) -> tuple[str, str | None]:
-=======
-def export_polygon(dataset: SegmentsDataset, export_folder: str) -> Tuple[str, Optional[str]]:
->>>>>>> 9d0a4a5a
+def export_polygon(dataset: SegmentsDataset, export_folder: str) -> tuple[str, str | None]:
     """Export a Segments dataset as polygons (i.e., contours).
 
     Args:
