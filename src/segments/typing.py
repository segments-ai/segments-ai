from __future__ import annotations

from enum import Enum as BaseEnum
from enum import EnumMeta as BaseEnumMeta
from typing import Any, Dict, List, Optional, Tuple, Union

from pydantic import BaseModel as PydanticBaseModel
<<<<<<< HEAD
from pydantic import ConfigDict, field_validator
from typing_extensions import Literal, TypedDict, get_args
=======
from pydantic import validator
from segments.exceptions import ValidationError
from typing_extensions import Literal, TypedDict
>>>>>>> 4af667d2

from segments.exceptions import ValidationError


class BaseModel(PydanticBaseModel):
    model_config = ConfigDict(
        # What happens with extra fields in dictionaries. Use ignore in production and allow in debug mode. https://pydantic-docs.helpmanual.io/usage/model_config/#change-behaviour-globally
        extra="ignore",
        # What happens with wrong field types. Use false in production and true in debug mode. https://pydantic-docs.helpmanual.io/usage/types/#arbitrary-types-allowed
        arbitrary_types_allowed=False,
    )


class EnumMeta(BaseEnumMeta):
    # https://stackoverflow.com/questions/43634618/how-do-i-test-if-int-value-exists-in-python-enum-without-using-try-catch
    def __contains__(self, item):
        return isinstance(item, self) or item in {
            v.value for v in self.__members__.values()
        }

    # https://stackoverflow.com/questions/29503339/how-to-get-all-values-from-python-enum-class
    def __str__(self):
        return ", ".join(c.value for c in self)

    def __repr__(self):
        return self.__str__()


class Enum(BaseEnum, metaclass=EnumMeta):
    pass


#################################
# Literals, constants and enums #
#################################
class LabelStatus(str, Enum):
    REVIEWED = "REVIEWED"
    REVIEWING_IN_PROGRESS = "REVIEWING_IN_PROGRESS"
    LABELED = "LABELED"
    LABELING_IN_PROGRESS = "LABELING_IN_PROGRESS"
    REJECTED = "REJECTED"
    PRELABELED = "PRELABELED"
    SKIPPED = "SKIPPED"
    UNLABELED = "UNLABELED"
    VERIFIED = "VERIFIED"


class TaskType(str, Enum):
    SEGMENTATION_BITMAP = "segmentation-bitmap"
    SEGMENTATION_BITMAP_HIGHRES = "segmentation-bitmap-highres"
    IMAGE_VECTOR_SEQUENCE = "image-vector-sequence"
    IMAGE_SEGMENTATION_SEQUENCE = "image-segmentation-sequence"
    BBOXES = "bboxes"
    VECTOR = "vector"
    KEYPOINTS = "keypoints"
    POINTCLOUD_CUBOID = "pointcloud-cuboid"
    POINTCLOUD_CUBOID_SEQUENCE = "pointcloud-cuboid-sequence"
    POINTCLOUD_SEGMENTATION = "pointcloud-segmentation"
    POINTCLOUD_SEGMENTATION_SEQUENCE = "pointcloud-segmentation-sequence"
    POINTCLOUD_VECTOR = "pointcloud-vector"
    POINTCLOUD_VECTOR_SEQUENCE = "pointcloud-vector-sequence"
    MULTISENSOR = "multisensor"
    MULTISENSOR_SEQUENCE = "multisensor-sequence"
    TEXT_NAMED_ENTITIES = "text-named-entities"
    TEXT_SPAN_CATEGORIZATION = "text-span-categorization"
    EMPTY = ""


class Role(str, Enum):
    LABELER = "labeler"
    REVIEWER = "reviewer"
    MANAGER = "manager"
    ADMIN = "admin"


class IssueStatus(str, Enum):
    OPEN = "OPEN"
    CLOSED = "CLOSED"


class Category(str, Enum):
    STREET_SCENERY = "street_scenery"
    GARDEN = "garden"
    AGRICULTURE = "agriculture"
    SATELLITE = "satellite"
    PEOPLE = "people"
    MEDICAL = "medical"
    FRUIT = "fruit"
    OTHER = "other"


class CameraConvention(str, Enum):
    OPEN_CV = "OpenCV"
    OPEN_GL = "OpenGL"


class InputType(str, Enum):
    SELECT = "select"
    TEXT = "text"
    NUMBER = "number"
    CHECKBOX = "checkbox"


class CameraDistortionModel(str, Enum):
    FISH_EYE = "fisheye"
    BROWN_CONRADY = "brown-conrady"


class PCDType(str, Enum):
    PCD = "pcd"
    KITTI = "kitti"
    NUSCENES = "nuscenes"


class ReleaseStatus(str, Enum):
    PENDING = "PENDING"
    SUCCEEDED = "SUCCEEDED"
    FAILED = "FAILED"


class ImageVectorAnnotationType(str, Enum):
    BBOX = "bbox"
    POLYGON = "polygon"
    POLYLINE = "polyline"
    POINT = "point"


class PointcloudCuboidAnnotationType(str, Enum):
    CUBOID = "cuboid"
    CUBOID_SYNC = "cuboid-sync"


class PointcloudVectorAnnotationType(str, Enum):
    POLYGON = "polygon"
    POLYLINE = "polyline"
    POINT = "point"


class ExportFormat(str, Enum):
    COCO_PANOPTIC = "coco-panoptic"
    COCO_INSTANCE = "coco-instance"
    YOLO = "yolo"
    INSTANCE = "instance"
    INSTANCE_COLOR = "instance-color"
    SEMANTIC = "semantic"
    SEMANTIC_COLOR = "semantic-color"
    POLYGON = "polygon"


RGB = Tuple[int, int, int]
RGBA = Tuple[int, int, int, int]
FormatVersion = Union[float, str]
ObjectAttributes = Dict[str, Optional[Union[str, bool]]]
ImageAttributes = Dict[str, Optional[Union[str, bool]]]


###########
# Release #
###########
class URL(BaseModel):
<<<<<<< HEAD
    url: Optional[
        str
    ] = None  # TODO Remove optional (e.g., the backend does not return an URL when adding a release).
=======
    # TODO remove optional (backend does not return URL when you add release)
    url: Optional[str]
>>>>>>> 4af667d2


class Release(BaseModel):
    uuid: str
    name: str
    description: str
    release_type: Literal["JSON"]
    attributes: URL
    status: ReleaseStatus
    # status_info: str
    created_at: str
    samples_count: int


#########
# Issue #
#########
class IssueComment(BaseModel):
    created_at: str
    created_by: str
    text: str


class Issue(BaseModel):
    uuid: str
    description: str
    created_at: str
    updated_at: str
    created_by: str
    updated_by: str
    comments: List[IssueComment]
    status: IssueStatus
    sample_uuid: str
    sample_name: str


########
# File #
########
# https://stackoverflow.com/questions/60003444/typeddict-when-keys-have-invalid-names
AWSFields = TypedDict(
    "AWSFields",
    {
        "acl": str,
        "Content-Type": str,
        "key": str,
        "x-amz-algorithm": str,
        "x-amz-credential": str,
        "x-amz-date": str,
        "policy": str,
        "x-amz-signature": str,
    },
)


class PresignedPostFields(BaseModel):
    url: str
    fields: AWSFields


class File(BaseModel):
    uuid: str
    filename: str
    url: str
    created_at: str
    presignedPostFields: PresignedPostFields


#########
# Label #
#########
class Annotation(BaseModel):
    id: int
    category_id: int
    attributes: Optional[ObjectAttributes] = None


# Image segmentation
class ImageSegmentationLabelAttributes(BaseModel):
    annotations: List[Annotation]
    segmentation_bitmap: URL
    image_attributes: Optional[ImageAttributes] = None
    format_version: Optional[FormatVersion] = None


# Image vector
# https://stackoverflow.com/questions/51575931/class-inheritance-in-python-3-7-dataclasses
class ImageVectorAnnotation(BaseModel):
    id: int
    category_id: int
    points: List[List[float]]
<<<<<<< HEAD
    type: Literal["bbox", "polygon", "polyline", "point"]
    attributes: Optional[ObjectAttributes] = None
=======
    type: ImageVectorAnnotationType
    attributes: Optional[ObjectAttributes]
>>>>>>> 4af667d2


class ImageVectorLabelAttributes(BaseModel):
    annotations: List[ImageVectorAnnotation]
    format_version: Optional[FormatVersion] = None
    image_attributes: Optional[ImageAttributes] = None


# Image sequence segmentation
class ImageSequenceSegmentationAnnotation(Annotation):
    track_id: int
    is_keyframe: bool = False


class ImageSequenceSegmentationFrame(ImageSegmentationLabelAttributes):
    annotations: List[ImageSequenceSegmentationAnnotation]
    timestamp: Optional[Union[str, int]]
    format_version: Optional[FormatVersion]


class ImageSequenceSegmentationLabelAttributes(BaseModel):
    frames: List[ImageSequenceSegmentationFrame]
    format_version: Optional[FormatVersion]


# Image sequence vector
class ImageSequenceVectorAnnotation(ImageVectorAnnotation):
    track_id: int
    is_keyframe: bool = False


class ImageVectorFrame(BaseModel):
    annotations: List[ImageSequenceVectorAnnotation]
    timestamp: Optional[Union[str, int]] = None
    format_version: Optional[FormatVersion] = None
    image_attributes: Optional[ImageAttributes] = None


class ImageSequenceVectorLabelAttributes(BaseModel):
    frames: List[ImageVectorFrame]
    format_version: Optional[FormatVersion] = None


# Point cloud segmentation
class PointcloudSegmentationLabelAttributes(BaseModel):
    annotations: List[Annotation]
    point_annotations: List[int]
    format_version: Optional[FormatVersion] = None


class XYZ(BaseModel):
    x: float
    y: float
    z: float


class XYZW(BaseModel):
    qx: float
    qy: float
    qz: float
    qw: float


class FisheyeDistortionCoefficients(BaseModel):
    k1: float
    k2: float
    k3: float
    k4: float


class BrownConradyDistortionCoefficients(BaseModel):
    k1: float
    k2: float
    p1: float
    p2: float
    k3: float


class Distortion(BaseModel):
    model: CameraDistortionModel
    coefficients: Union[
        FisheyeDistortionCoefficients, BrownConradyDistortionCoefficients
    ]


# Point cloud cuboid
# https://stackoverflow.com/questions/51575931/class-inheritance-in-python-3-7-dataclasses
class PointcloudCuboidAnnotation(BaseModel):
    id: int
    category_id: int
    position: XYZ
    dimensions: XYZ
    yaw: float
<<<<<<< HEAD
    rotation: Optional[XYZW] = None
    type: Literal["cuboid", "cuboid-sync"]
    attributes: Optional[ObjectAttributes] = None
=======
    rotation: Optional[XYZW]
    type: PointcloudCuboidAnnotationType
    attributes: Optional[ObjectAttributes]
>>>>>>> 4af667d2


class PointcloudCuboidLabelAttributes(BaseModel):
    annotations: List[PointcloudCuboidAnnotation]
    format_version: Optional[FormatVersion] = None


# Point cloud vector
class PointcloudVectorAnnotation(BaseModel):
    id: int
    category_id: int
    points: List[List[float]]
<<<<<<< HEAD
    type: Literal["polygon", "polyline", "point"]
    attributes: Optional[ObjectAttributes] = None
=======
    type: PointcloudVectorAnnotationType
    attributes: Optional[ObjectAttributes]
>>>>>>> 4af667d2


class PointcloudVectorLabelAttributes(BaseModel):
    annotations: List[PointcloudVectorAnnotation]
    format_version: Optional[FormatVersion] = None


# Point cloud sequence segmentation
class PointcloudSequenceSegmentationAnnotation(BaseModel):
    id: int
    category_id: int
    track_id: int
    is_keyframe: bool = False
    attributes: Optional[ObjectAttributes] = None


class PointcloudSegmentationFrame(BaseModel):
    annotations: List[PointcloudSequenceSegmentationAnnotation]
    point_annotations: Optional[List[int]] = None
    timestamp: Optional[Union[str, int]] = None
    format_version: Optional[FormatVersion] = None


class PointcloudSequenceSegmentationLabelAttributes(BaseModel):
    frames: List[PointcloudSegmentationFrame]
    format_version: Optional[FormatVersion] = None


# Point cloud sequence cuboid
class PointcloudSequenceCuboidAnnotation(PointcloudCuboidAnnotation):
    track_id: int
    is_keyframe: bool = False


class PointcloudSequenceCuboidFrame(BaseModel):
    annotations: List[PointcloudSequenceCuboidAnnotation]
    timestamp: Optional[Union[str, int]] = None
    format_version: Optional[FormatVersion] = None


class PointcloudSequenceCuboidLabelAttributes(BaseModel):
    frames: List[PointcloudSequenceCuboidFrame]
    format_version: Optional[FormatVersion] = None


# Point cloud sequence vector
class PointcloudSequenceVectorAnnotation(PointcloudVectorAnnotation):
    track_id: int
    is_keyframe: bool = False


class PointcloudSequenceVectorFrame(BaseModel):
    annotations: List[PointcloudSequenceVectorAnnotation]
    format_version: Optional[FormatVersion] = None
    timestamp: Optional[Union[str, int]] = None


class PointcloudSequenceVectorLabelAttributes(BaseModel):
    frames: List[PointcloudSequenceVectorFrame]
    format_version: Optional[FormatVersion] = None


# Multi-sensor
class MultiSensorPointcloudSequenceCuboidLabelAttributes(BaseModel):
    name: str
    task_type: Literal[TaskType.POINTCLOUD_CUBOID_SEQUENCE]
    attributes: PointcloudSequenceCuboidLabelAttributes


class MultiSensorImageSequenceVectorLabelAttributes(BaseModel):
    name: str
    task_type: Literal[TaskType.IMAGE_VECTOR_SEQUENCE]
    attributes: ImageSequenceVectorLabelAttributes


class MultiSensorLabelAttributes(BaseModel):
    sensors: List[
        Union[
            MultiSensorPointcloudSequenceCuboidLabelAttributes,
            MultiSensorImageSequenceVectorLabelAttributes,
        ],
    ]


# Text
class TextAnnotation(BaseModel):
    start: int
    end: int
    category_id: int


class TextLabelAttributes(BaseModel):
    annotations: List[TextAnnotation]
    format_version: Optional[FormatVersion] = None


# Most specific type first
# https://pydantic-docs.helpmanual.io/usage/types/#unions
LabelAttributes = Union[
    ImageVectorLabelAttributes,
    ImageSegmentationLabelAttributes,
    ImageSequenceVectorLabelAttributes,
    ImageSequenceSegmentationLabelAttributes,
    PointcloudCuboidLabelAttributes,
    PointcloudVectorLabelAttributes,
    PointcloudSegmentationLabelAttributes,
    PointcloudSequenceCuboidLabelAttributes,
    PointcloudSequenceVectorLabelAttributes,
    PointcloudSequenceSegmentationLabelAttributes,
    MultiSensorLabelAttributes,
    TextLabelAttributes,
]


class Label(BaseModel):
    sample_uuid: str
    label_type: TaskType
    label_status: LabelStatus
    labelset: str
    attributes: LabelAttributes
    created_at: str
    created_by: str
    updated_at: str
    score: Optional[float] = None
    rating: Optional[float] = None
    reviewed_at: Optional[str] = None
    reviewed_by: Optional[str] = None


##########
# Sample #
##########
# Image
class ImageSampleAttributes(BaseModel):
    image: URL


# Image sequence
class ImageFrame(ImageSampleAttributes):
    name: Optional[str] = None


class ImageSequenceSampleAttributes(BaseModel):
    frames: List[ImageFrame]


# Point cloud
class PCD(BaseModel):
    url: str
<<<<<<< HEAD
    signed_url: Optional[str] = None
    type: Literal["pcd", "kitti", "nuscenes"]
=======
    signed_url: Optional[str]
    type: PCDType
>>>>>>> 4af667d2


class EgoPose(BaseModel):
    position: XYZ
    heading: XYZW


class CameraIntrinsics(BaseModel):
    intrinsic_matrix: List[List[float]]


class CameraExtrinsics(BaseModel):
    translation: XYZ
    rotation: XYZW


class CalibratedImage(URL):
<<<<<<< HEAD
    row: Optional[int] = None
    col: Optional[int] = None
    intrinsics: Optional[CameraIntrinsics] = None
    extrinsics: Optional[CameraExtrinsics] = None
    distortion: Optional[Distortion] = None
    camera_convention: Optional[Literal["OpenCV", "OpenGL"]] = "OpenGL"
=======
    row: Optional[int]
    col: Optional[int]
    intrinsics: Optional[CameraIntrinsics]
    extrinsics: Optional[CameraExtrinsics]
    distortion: Optional[Distortion]
    camera_convention: CameraConvention = CameraConvention.OPEN_GL
>>>>>>> 4af667d2


class PointcloudSampleAttributes(BaseModel):
    pcd: PCD
    images: Optional[List[CalibratedImage]] = None
    ego_pose: Optional[EgoPose] = None
    default_z: Optional[float] = None
    name: Optional[str] = None
    timestamp: Optional[Union[str, int]] = None


# Point cloud sequence
class PointcloudSequenceSampleAttributes(BaseModel):
    frames: List[PointcloudSampleAttributes]


# Multi-sensor
class MultiSensorPointcloudSequenceSampleAttributes(BaseModel):
    name: str
    task_type: Literal[TaskType.POINTCLOUD_CUBOID_SEQUENCE]
    attributes: PointcloudSequenceSampleAttributes


class MultiSensorImageSequenceSampleAttributes(BaseModel):
    name: str
    task_type: Literal[TaskType.IMAGE_VECTOR_SEQUENCE]
    attributes: ImageSequenceSampleAttributes


class MultiSensorSampleAttributes(BaseModel):
    sensors: List[
        Union[
            MultiSensorPointcloudSequenceSampleAttributes,
            MultiSensorImageSequenceSampleAttributes,
        ],
    ]


# Text
class TextSampleAttributes(BaseModel):
    text: str


SampleAttributes = Union[
    ImageSampleAttributes,
    ImageSequenceSampleAttributes,
    PointcloudSampleAttributes,
    PointcloudSequenceSampleAttributes,
    MultiSensorSampleAttributes,
    TextSampleAttributes,
]


class Sample(BaseModel):
    uuid: str
    name: str
    attributes: SampleAttributes
    metadata: Dict[str, Any]
    created_at: str
    created_by: str
    assigned_labeler: Optional[str] = None
    assigned_reviewer: Optional[str] = None
    comments: Optional[List[str]] = None
    priority: float
    has_embedding: Optional[bool] = None
    label: Optional[Label] = None
    issues: Optional[List[Issue]] = None
    dataset_full_name: Optional[str] = None


########################
# Dataset and labelset #
########################
class User(BaseModel):
    username: str
    created_at: str


class Collaborator(BaseModel):
    user: User
    role: Role


class SelectTaskAttribute(BaseModel):
    name: str
    input_type: Literal[InputType.SELECT]
    values: List[str]
    default_value: Optional[str] = None
    is_mandatory: Optional[bool] = None


class TextTaskAttribute(BaseModel):
    name: str
<<<<<<< HEAD
    input_type: Literal["text"]
    default_value: Optional[str] = None
    is_mandatory: Optional[bool] = None
=======
    input_type: Literal[InputType.TEXT]
    default_value: Optional[str]
    is_mandatory: Optional[bool]
>>>>>>> 4af667d2


class NumberTaskAttribute(BaseModel):
    name: str
<<<<<<< HEAD
    input_type: Literal["number"]
    default_value: Optional[float] = None
    min: Optional[float] = None
    max: Optional[float] = None
    step: Optional[float] = None
    is_mandatory: Optional[bool] = None

    @field_validator("min", "max", "step", mode="before")
    @classmethod
=======
    input_type: Literal[InputType.NUMBER]
    default_value: Optional[float]
    min: Optional[float]
    max: Optional[float]
    step: Optional[float]
    is_mandatory: Optional[bool]

    @validator("min", "max", "step", pre=True)
>>>>>>> 4af667d2
    def empty_str_to_none(cls, v):
        # min, max and step are empty strings when not filled in
        if isinstance(v, str) and v.strip() == "":
            return None
        return v


class CheckboxTaskAttribute(BaseModel):
    name: str
<<<<<<< HEAD
    input_type: Literal["checkbox"]
    default_value: Optional[bool] = None
=======
    input_type: Literal[InputType.CHECKBOX]
    default_value: Optional[bool]
>>>>>>> 4af667d2


TaskAttribute = Union[
    SelectTaskAttribute,
    TextTaskAttribute,
    NumberTaskAttribute,
    CheckboxTaskAttribute,
]


class TaskAttributeCategory(BaseModel):
    name: str
    id: int
    color: Optional[Union[RGB, RGBA]] = None
    has_instances: Optional[bool] = None
    attributes: Optional[List[TaskAttribute]] = None
    dimensions: Optional[XYZ] = None
    model_config = ConfigDict(extra="allow")


class TaskAttributes(BaseModel):
    format_version: Optional[FormatVersion] = None
    categories: Optional[List[TaskAttributeCategory]] = None
    image_attributes: Optional[List[TaskAttribute]] = None
    model_config = ConfigDict(extra="allow")


class Owner(BaseModel):
    username: str
    created_at: str
    email: Optional[str] = None


class Statistics(BaseModel):
    prelabeled_count: int
    labeled_count: int
    reviewed_count: int
    rejected_count: int
    skipped_count: int
    samples_count: int


class Labelset(BaseModel):
    name: str
    description: str
    # uuid: Optional[str]
    # readme: Optional[str]
    # task_type: Optional[TaskType]
    # attributes: Optional[Union[str, TaskAttributes]]
    is_groundtruth: Optional[bool] = None
    # statistics: Optional[Statistics]
    created_at: Optional[str] = None
    # stats: Optional[Dict[str, Any]]


class LabelStats(BaseModel):
    TOTAL: Optional[int] = None
    LABELED: Optional[int] = None
    UNLABELED: Optional[int] = None
    PRELABELED: Optional[int] = None


class Dataset(BaseModel):
    name: str
    full_name: str
    cloned_from: Optional[str] = None
    description: str
    # data_type: Literal["IMAGE"]
    category: str  # Category
    public: bool
    owner: Owner
    created_at: str
    enable_ratings: bool
    enable_skip_labeling: bool
    enable_skip_reviewing: bool
    enable_save_button: bool
    enable_label_status_verified: bool
    enable_same_dimensions_track_constraint: bool
    enable_interpolation: bool
    task_type: TaskType
    # task_readme: str
    label_stats: LabelStats
    samples_count: Optional[Union[str, int]] = None
    collaborators_count: Optional[int] = None
    task_attributes: Optional[TaskAttributes] = None
    labelsets: Optional[List[Labelset]] = None
    role: Optional[str] = None
    readme: Optional[str] = None
    metadata: Dict[str, Any]
<<<<<<< HEAD
    noncollaborator_can_label: Optional[bool] = None
    noncollaborator_can_review: Optional[bool] = None
=======
    noncollaborator_can_label: Optional[bool]
    noncollaborator_can_review: Optional[bool]
    insights_urls: Optional[Dict[str, str]]
>>>>>>> 4af667d2
    # tasks: Optional[List[Dict[str, Any]]]
    embeddings_enabled: Optional[bool] = None

    @field_validator("category")
    @classmethod
    def check_category(cls, category: str) -> str:
        if category not in Category and "custom-" not in category:
            raise ValidationError(
                f"The category should be one of {Category}, but is {category}."
            )
        return category


####################
# Segments dataset #
####################
class SegmentsDatasetCategory(BaseModel):
    id: int
    name: str
    color: Optional[Union[RGB, RGBA]] = None
    attributes: Optional[List[Any]] = None
    model_config = ConfigDict(populate_by_name=True, extra="allow")<|MERGE_RESOLUTION|>--- conflicted
+++ resolved
@@ -5,16 +5,9 @@
 from typing import Any, Dict, List, Optional, Tuple, Union
 
 from pydantic import BaseModel as PydanticBaseModel
-<<<<<<< HEAD
 from pydantic import ConfigDict, field_validator
+from segments.exceptions import ValidationError
 from typing_extensions import Literal, TypedDict, get_args
-=======
-from pydantic import validator
-from segments.exceptions import ValidationError
-from typing_extensions import Literal, TypedDict
->>>>>>> 4af667d2
-
-from segments.exceptions import ValidationError
 
 
 class BaseModel(PydanticBaseModel):
@@ -173,14 +166,9 @@
 # Release #
 ###########
 class URL(BaseModel):
-<<<<<<< HEAD
     url: Optional[
         str
     ] = None  # TODO Remove optional (e.g., the backend does not return an URL when adding a release).
-=======
-    # TODO remove optional (backend does not return URL when you add release)
-    url: Optional[str]
->>>>>>> 4af667d2
 
 
 class Release(BaseModel):
@@ -272,13 +260,8 @@
     id: int
     category_id: int
     points: List[List[float]]
-<<<<<<< HEAD
-    type: Literal["bbox", "polygon", "polyline", "point"]
+    type: ImageVectorAnnotationType
     attributes: Optional[ObjectAttributes] = None
-=======
-    type: ImageVectorAnnotationType
-    attributes: Optional[ObjectAttributes]
->>>>>>> 4af667d2
 
 
 class ImageVectorLabelAttributes(BaseModel):
@@ -372,15 +355,9 @@
     position: XYZ
     dimensions: XYZ
     yaw: float
-<<<<<<< HEAD
     rotation: Optional[XYZW] = None
-    type: Literal["cuboid", "cuboid-sync"]
+    type: PointcloudCuboidAnnotationType
     attributes: Optional[ObjectAttributes] = None
-=======
-    rotation: Optional[XYZW]
-    type: PointcloudCuboidAnnotationType
-    attributes: Optional[ObjectAttributes]
->>>>>>> 4af667d2
 
 
 class PointcloudCuboidLabelAttributes(BaseModel):
@@ -393,13 +370,8 @@
     id: int
     category_id: int
     points: List[List[float]]
-<<<<<<< HEAD
-    type: Literal["polygon", "polyline", "point"]
+    type: PointcloudVectorAnnotationType
     attributes: Optional[ObjectAttributes] = None
-=======
-    type: PointcloudVectorAnnotationType
-    attributes: Optional[ObjectAttributes]
->>>>>>> 4af667d2
 
 
 class PointcloudVectorLabelAttributes(BaseModel):
@@ -549,13 +521,8 @@
 # Point cloud
 class PCD(BaseModel):
     url: str
-<<<<<<< HEAD
     signed_url: Optional[str] = None
-    type: Literal["pcd", "kitti", "nuscenes"]
-=======
-    signed_url: Optional[str]
     type: PCDType
->>>>>>> 4af667d2
 
 
 class EgoPose(BaseModel):
@@ -573,21 +540,12 @@
 
 
 class CalibratedImage(URL):
-<<<<<<< HEAD
     row: Optional[int] = None
     col: Optional[int] = None
     intrinsics: Optional[CameraIntrinsics] = None
     extrinsics: Optional[CameraExtrinsics] = None
     distortion: Optional[Distortion] = None
-    camera_convention: Optional[Literal["OpenCV", "OpenGL"]] = "OpenGL"
-=======
-    row: Optional[int]
-    col: Optional[int]
-    intrinsics: Optional[CameraIntrinsics]
-    extrinsics: Optional[CameraExtrinsics]
-    distortion: Optional[Distortion]
     camera_convention: CameraConvention = CameraConvention.OPEN_GL
->>>>>>> 4af667d2
 
 
 class PointcloudSampleAttributes(BaseModel):
@@ -681,21 +639,14 @@
 
 class TextTaskAttribute(BaseModel):
     name: str
-<<<<<<< HEAD
-    input_type: Literal["text"]
+    input_type: Literal[InputType.TEXT] = None
     default_value: Optional[str] = None
     is_mandatory: Optional[bool] = None
-=======
-    input_type: Literal[InputType.TEXT]
-    default_value: Optional[str]
-    is_mandatory: Optional[bool]
->>>>>>> 4af667d2
 
 
 class NumberTaskAttribute(BaseModel):
     name: str
-<<<<<<< HEAD
-    input_type: Literal["number"]
+    input_type: Literal[InputType.NUMBER]
     default_value: Optional[float] = None
     min: Optional[float] = None
     max: Optional[float] = None
@@ -704,16 +655,6 @@
 
     @field_validator("min", "max", "step", mode="before")
     @classmethod
-=======
-    input_type: Literal[InputType.NUMBER]
-    default_value: Optional[float]
-    min: Optional[float]
-    max: Optional[float]
-    step: Optional[float]
-    is_mandatory: Optional[bool]
-
-    @validator("min", "max", "step", pre=True)
->>>>>>> 4af667d2
     def empty_str_to_none(cls, v):
         # min, max and step are empty strings when not filled in
         if isinstance(v, str) and v.strip() == "":
@@ -723,13 +664,8 @@
 
 class CheckboxTaskAttribute(BaseModel):
     name: str
-<<<<<<< HEAD
-    input_type: Literal["checkbox"]
+    input_type: Literal[InputType.CHECKBOX]
     default_value: Optional[bool] = None
-=======
-    input_type: Literal[InputType.CHECKBOX]
-    default_value: Optional[bool]
->>>>>>> 4af667d2
 
 
 TaskAttribute = Union[
@@ -819,14 +755,9 @@
     role: Optional[str] = None
     readme: Optional[str] = None
     metadata: Dict[str, Any]
-<<<<<<< HEAD
     noncollaborator_can_label: Optional[bool] = None
     noncollaborator_can_review: Optional[bool] = None
-=======
-    noncollaborator_can_label: Optional[bool]
-    noncollaborator_can_review: Optional[bool]
-    insights_urls: Optional[Dict[str, str]]
->>>>>>> 4af667d2
+    insights_urls: Optional[Dict[str, str]] = None
     # tasks: Optional[List[Dict[str, Any]]]
     embeddings_enabled: Optional[bool] = None
 
