from __future__ import annotations

from enum import Enum as BaseEnum
from enum import EnumMeta as BaseEnumMeta
from typing import Annotated, Any, Dict, List, Optional, Tuple, Union

import pydantic
from pydantic import BaseModel as PydanticBaseModel
from pydantic import ConfigDict, field_validator
from segments.exceptions import ValidationError
from typing_extensions import Literal, TypedDict


class BaseModel(PydanticBaseModel):
    model_config = ConfigDict(
        # What happens with extra fields in dictionaries. Use ignore in production and allow in debug mode https://pydantic-docs.helpmanual.io/usage/model_config/#change-behaviour-globally
        extra="ignore",
        # What happens with wrong field types. Use false in production and true in debug mode https://pydantic-docs.helpmanual.io/usage/types/#arbitrary-types-allowed
        arbitrary_types_allowed=False,
        # Whether to populate models with the value property of enums, rather than the raw enum
        use_enum_values=True,
    )


class EnumMeta(BaseEnumMeta):
    # https://stackoverflow.com/questions/43634618/how-do-i-test-if-int-value-exists-in-python-enum-without-using-try-catch
    def __contains__(self, item):
        return isinstance(item, self) or item in {v.value for v in self.__members__.values()}

    # https://stackoverflow.com/questions/29503339/how-to-get-all-values-from-python-enum-class
    def __str__(self):
        return ", ".join(c.value for c in self)

    def __repr__(self):
        return self.__str__()


class Enum(BaseEnum, metaclass=EnumMeta):
    pass


#################################
# Literals, constants and enums #
#################################
class LabelStatus(str, Enum):
    REVIEWED = "REVIEWED"
    REVIEWING_IN_PROGRESS = "REVIEWING_IN_PROGRESS"
    LABELED = "LABELED"
    LABELING_IN_PROGRESS = "LABELING_IN_PROGRESS"
    REJECTED = "REJECTED"
    PRELABELED = "PRELABELED"
    SKIPPED = "SKIPPED"
    VERIFIED = "VERIFIED"
    UNLABELED = "UNLABELED"


# keep in sync with LabelStatus
class LabelStats(BaseModel):
    REVIEWED: Optional[int] = None
    REVIEWING_IN_PROGRESS: Optional[int] = None
    LABELED: Optional[int] = None
    LABELING_IN_PROGRESS: Optional[int] = None
    REJECTED: Optional[int] = None
    PRELABELED: Optional[int] = None
    SKIPPED: Optional[int] = None
    VERIFIED: Optional[int] = None
    UNLABELED: Optional[int] = None
    # extra
    TOTAL: Optional[int] = None


class TaskType(str, Enum):
    SEGMENTATION_BITMAP = "segmentation-bitmap"
    SEGMENTATION_BITMAP_HIGHRES = "segmentation-bitmap-highres"
    IMAGE_SEGMENTATION_SEQUENCE = "image-segmentation-sequence"
    BBOXES = "bboxes"
    VECTOR = "vector"
    IMAGE_VECTOR_SEQUENCE = "image-vector-sequence"
    KEYPOINTS = "keypoints"
    POINTCLOUD_CUBOID = "pointcloud-cuboid"
    POINTCLOUD_CUBOID_SEQUENCE = "pointcloud-cuboid-sequence"
    POINTCLOUD_SEGMENTATION = "pointcloud-segmentation"
    POINTCLOUD_SEGMENTATION_SEQUENCE = "pointcloud-segmentation-sequence"
    POINTCLOUD_VECTOR = "pointcloud-vector"
    POINTCLOUD_VECTOR_SEQUENCE = "pointcloud-vector-sequence"
    # MULTISENSOR = "multisensor"
    MULTISENSOR_SEQUENCE = (
        "multisensor-sequence"  # combination of pointcloud-cuboid-sequence and image-vector-sequence
    )
    EMPTY = ""


class Role(str, Enum):
    LABELER = "labeler"
    REVIEWER = "reviewer"
    MANAGER = "manager"
    ADMIN = "admin"


class IssueStatus(str, Enum):
    OPEN = "OPEN"
    CLOSED = "CLOSED"


class Category(str, Enum):
    STREET_SCENERY = "street_scenery"
    GARDEN = "garden"
    AGRICULTURE = "agriculture"
    SATELLITE = "satellite"
    PEOPLE = "people"
    MEDICAL = "medical"
    FRUIT = "fruit"
    OTHER = "other"


class CameraConvention(str, Enum):
    OPEN_CV = "OpenCV"
    OPEN_GL = "OpenGL"


class InputType(str, Enum):
    SELECT = "select"
    MULTISELECT = "multiselect"
    TEXT = "text"
    NUMBER = "number"
    CHECKBOX = "checkbox"
    VECTOR3 = "vector3"
    QUATERNION = "quaternion"
    POINTS = "points"


class CameraDistortionModel(str, Enum):
    FISH_EYE = "fisheye"
    BROWN_CONRADY = "brown-conrady"


class PCDType(str, Enum):
    PCD = "pcd"
    BINARY_XYZI = "binary-xyzi"
    KITTI = "kitti"
    BINARY_XYZIR = "binary-xyzir"
    NUSCENES = "nuscenes"
    PLY = "ply"
    LAS = "las"
    SPLAT = "splat"


class ReleaseStatus(str, Enum):
    PENDING = "PENDING"
    SUCCEEDED = "SUCCEEDED"
    FAILED = "FAILED"


class ImageVectorAnnotationType(str, Enum):
    BBOX = "bbox"
    POLYGON = "polygon"
    POLYLINE = "polyline"
    POINT = "point"


class PointcloudCuboidAnnotationType(str, Enum):
    CUBOID = "cuboid"
    CUBOID_SYNC = "cuboid-sync"


PointcloudCuboidAnnotationTypeLiteral = Literal[
    PointcloudCuboidAnnotationType.CUBOID,
    PointcloudCuboidAnnotationType.CUBOID_SYNC,
]


class PointcloudVectorAnnotationType(str, Enum):
    POLYGON = "polygon"
    POLYLINE = "polyline"
    POINT = "point"


PointcloudVectorAnnotationTypeLiteral = Literal[
    PointcloudVectorAnnotationType.POLYGON,
    PointcloudVectorAnnotationType.POLYLINE,
    PointcloudVectorAnnotationType.POINT,
]


class ExportFormat(str, Enum):
    COCO_PANOPTIC = "coco-panoptic"
    COCO_INSTANCE = "coco-instance"
    YOLO = "yolo"
    INSTANCE = "instance"
    INSTANCE_COLOR = "instance-color"
    SEMANTIC = "semantic"
    SEMANTIC_COLOR = "semantic-color"
    POLYGON = "polygon"


class Subscription(str, Enum):
    FREE = "FREE"
    STANDARD = "STANDARD"
    ENTERPRISE = "ENTERPRISE"
    ACADEMIC = "ACADEMIC"
    TRIAL = "TRIAL"


RGB = Tuple[int, int, int]
RGBA = Tuple[int, int, int, int]
FormatVersion = Union[float, str]
ObjectAttributes = Dict[str, Optional[Union[str, bool, int, float]]]
ImageAttributes = Dict[str, Optional[Union[str, bool, int, float]]]
LinkAttributes = Dict[str, Optional[Union[str, bool, int, float]]]
Timestamp = Union[str, int, float]


###########
# Release #
###########
class URL(BaseModel):
    # TODO Remove optional (the backend does not return an URL when adding a release)
    url: Optional[str] = None
    signed_url: Optional[str] = None


class Release(BaseModel):
    uuid: str
    name: str
    description: str
    release_type: Literal["JSON"]
    attributes: URL
    status: ReleaseStatus
    # status_info: str
    created_at: str
    samples_count: int


#########
# Issue #
#########
class IssueComment(BaseModel):
    created_at: str
    created_by: str
    text: str


class Issue(BaseModel):
    uuid: str
    description: str
    created_at: str
    updated_at: str
    created_by: str
    updated_by: str
    comments: List[IssueComment]
    status: IssueStatus
    sample_uuid: str
    sample_name: str


########
# File #
########
# https://stackoverflow.com/questions/60003444/typeddict-when-keys-have-invalid-names
AWSFields = TypedDict(
    "AWSFields",
    {
        "acl": str,
        "Content-Type": str,
        "key": str,
        "x-amz-algorithm": str,
        "x-amz-credential": str,
        "x-amz-date": str,
        "policy": str,
        "x-amz-signature": str,
    },
)


class PresignedPostFields(BaseModel):
    url: str
    fields: AWSFields


class File(BaseModel):
    uuid: str
    filename: str
    url: str
    created_at: str
    presignedPostFields: PresignedPostFields


#########
# Label #
#########
class Annotation(BaseModel):
    id: int
    category_id: int
    attributes: Optional[ObjectAttributes] = None


class Link(BaseModel):
    from_id: int
    to_id: int
    attributes: Optional[LinkAttributes] = None


# Image segmentation
class ImageSegmentationLabelAttributes(BaseModel):
    annotations: List[Annotation]
    segmentation_bitmap: URL
    image_attributes: Optional[ImageAttributes] = None
    format_version: Optional[FormatVersion] = None


# Image vector
# https://stackoverflow.com/questions/51575931/class-inheritance-in-python-3-7-dataclasses
class ImageVectorAnnotation(BaseModel):
    id: int
    category_id: int
    points: List[List[float]]
    type: ImageVectorAnnotationType
    attributes: Optional[ObjectAttributes] = None


class ImageVectorLabelAttributes(BaseModel):
    annotations: List[ImageVectorAnnotation]
    format_version: Optional[FormatVersion] = None
    image_attributes: Optional[ImageAttributes] = None


# Image sequence segmentation
class ImageSequenceSegmentationAnnotation(Annotation):
    track_id: int
    is_keyframe: bool = False


class ImageSequenceSegmentationFrame(ImageSegmentationLabelAttributes):
    annotations: List[ImageSequenceSegmentationAnnotation]
    timestamp: Optional[Timestamp] = None
    format_version: Optional[FormatVersion] = None


class ImageSequenceSegmentationLabelAttributes(BaseModel):
    frames: List[ImageSequenceSegmentationFrame]
    format_version: Optional[FormatVersion] = None


# Image sequence vector
class ImageSequenceVectorAnnotation(ImageVectorAnnotation):
    track_id: int
    is_keyframe: bool = False


class ImageVectorFrame(ImageVectorLabelAttributes):
    annotations: List[ImageSequenceVectorAnnotation]
    timestamp: Optional[Timestamp] = None
    format_version: Optional[FormatVersion] = None
    image_attributes: Optional[ImageAttributes] = None


class ImageSequenceVectorLabelAttributes(BaseModel):
    frames: List[ImageVectorFrame]
    format_version: Optional[FormatVersion] = None


# Point cloud segmentation
class PointcloudSegmentationLabelAttributes(BaseModel):
    annotations: List[Annotation]
    image_attributes: Optional[ImageAttributes] = None
    point_annotations: List[int]
    format_version: Optional[FormatVersion] = None


class XYZ(BaseModel):
    x: float
    y: float
    z: float


class XYZW(BaseModel):
    qx: float
    qy: float
    qz: float
    qw: float


class FisheyeDistortionCoefficients(BaseModel):
    k1: float
    k2: float
    k3: float
    k4: float


class BrownConradyDistortionCoefficients(BaseModel):
    k1: float
    k2: float
    p1: float
    p2: float
    k3: float
    k4: Optional[float] = None
    k5: Optional[float] = None
    k6: Optional[float] = None


class DistortionFisheye(BaseModel):
    model: Literal[CameraDistortionModel.FISH_EYE]
    coefficients: FisheyeDistortionCoefficients


class DistortionBrownConrady(BaseModel):
    model: Literal[CameraDistortionModel.BROWN_CONRADY]
    coefficients: BrownConradyDistortionCoefficients


Distortion = Annotated[Union[DistortionFisheye, DistortionBrownConrady], pydantic.Field(discriminator="model")]


# Point cloud cuboid
# https://stackoverflow.com/questions/51575931/class-inheritance-in-python-3-7-dataclasses
class PointcloudCuboidAnnotation(BaseModel):
    id: int
    category_id: int
    position: XYZ
    dimensions: XYZ
    yaw: float
    rotation: Optional[XYZW] = None
    type: PointcloudCuboidAnnotationTypeLiteral
    attributes: Optional[ObjectAttributes] = None


class BasePointcloudCuboidLabelAttributes(BaseModel):
    annotations: List[PointcloudCuboidAnnotation]
    image_attributes: Optional[ImageAttributes] = None
    format_version: Optional[FormatVersion] = None


class PointcloudCuboidLabelAttributes(BasePointcloudCuboidLabelAttributes):
    links: Optional[List[Link]] = None


# Point cloud vector
class PointcloudVectorAnnotation(BaseModel):
    id: int
    category_id: int
    points: List[List[float]]
    type: PointcloudVectorAnnotationTypeLiteral
    attributes: Optional[ObjectAttributes] = None


class BasePointcloudVectorLabelAttributes(BaseModel):
    annotations: List[
        Annotated[Union[PointcloudVectorAnnotation, PointcloudCuboidAnnotation], pydantic.Field(discriminator="type")]
    ]
    image_attributes: Optional[ImageAttributes] = None
    format_version: Optional[FormatVersion] = None


class PointcloudVectorLabelAttributes(BasePointcloudVectorLabelAttributes):
    links: Optional[List[Link]] = None


# Point cloud sequence segmentation
class PointcloudSequenceSegmentationAnnotation(Annotation):
    track_id: int
    is_keyframe: bool = False
    attributes: Optional[ObjectAttributes] = None


class PointcloudSegmentationFrame(PointcloudSegmentationLabelAttributes):
    annotations: List[PointcloudSequenceSegmentationAnnotation]
    timestamp: Optional[Timestamp] = None


class PointcloudSequenceSegmentationLabelAttributes(BaseModel):
    frames: List[PointcloudSegmentationFrame]
    format_version: Optional[FormatVersion] = None


# Point cloud sequence cuboid
class PointcloudSequenceCuboidAnnotation(PointcloudCuboidAnnotation):
    track_id: int
    is_keyframe: bool = False


class PointcloudSequenceCuboidFrame(BasePointcloudCuboidLabelAttributes):
    annotations: List[PointcloudSequenceCuboidAnnotation]
    timestamp: Optional[Timestamp] = None
    format_version: Optional[FormatVersion] = None


class BasePointcloudSequenceCuboidLabelAttributes(BaseModel):
    frames: List[PointcloudSequenceCuboidFrame]
    format_version: Optional[FormatVersion] = None


class PointcloudSequenceCuboidLabelAttributes(BasePointcloudSequenceCuboidLabelAttributes):
    links: Optional[List[Link]] = None


# Point cloud sequence vector
class PointcloudSequenceVectorAnnotation(PointcloudVectorAnnotation):
    track_id: int
    is_keyframe: bool = False


<<<<<<< HEAD
class PointcloudSequenceVectorFrame(BasePointcloudVectorLabelAttributes):
=======
class PointcloudSequenceVectorFrame(PointcloudVectorLabelAttributes):
    annotations: List[
        Annotated[
            Union[PointcloudSequenceVectorAnnotation, PointcloudSequenceCuboidAnnotation],
            pydantic.Field(discriminator="type"),
        ]
    ]
>>>>>>> 268b0cfd
    timestamp: Optional[Timestamp] = None


class BasePointcloudSequenceVectorLabelAttributes(BaseModel):
    frames: List[PointcloudSequenceVectorFrame]
    format_version: Optional[FormatVersion] = None


class PointcloudSequenceVectorLabelAttributes(BasePointcloudSequenceVectorLabelAttributes):
    links: Optional[List[Link]] = None


# Multi-sensor
class MultiSensorPointcloudSequenceCuboidLabelAttributes(BaseModel):
    name: str
    task_type: Literal[TaskType.POINTCLOUD_CUBOID_SEQUENCE]
    # TODO remove list and replace with `Optional[PointcloudSequenceCuboidLabelAttributes] = None`
    attributes: Union[BasePointcloudSequenceCuboidLabelAttributes, List]


class MultiSensorImageSequenceVectorLabelAttributes(BaseModel):
    name: str
    task_type: Literal[TaskType.IMAGE_VECTOR_SEQUENCE]
    # TODO remove list and replace with `Optional[ImageSequenceVectorLabelAttributes] = None`
    attributes: Union[ImageSequenceVectorLabelAttributes, List]


class MultiSensorPointcloudSequenceVectorLabelAttributes(BaseModel):
    name: str
    task_type: Literal[TaskType.POINTCLOUD_VECTOR_SEQUENCE]
    # TODO remove list and replace with `Optional[ImageSequenceVectorLabelAttributes] = None`
    attributes: Union[BasePointcloudSequenceVectorLabelAttributes, List]


class MultiSensorLabelAttributes(BaseModel):
    sensors: List[
        Annotated[
            Union[
                MultiSensorPointcloudSequenceCuboidLabelAttributes,
                MultiSensorPointcloudSequenceVectorLabelAttributes,
                MultiSensorImageSequenceVectorLabelAttributes,
            ],
            pydantic.Field(discriminator="task_type"),
        ]
    ]
    links: Optional[List[Link]] = None


LabelAttributes = Union[
    ImageVectorLabelAttributes,
    ImageSegmentationLabelAttributes,
    ImageSequenceVectorLabelAttributes,
    ImageSequenceSegmentationLabelAttributes,
    PointcloudCuboidLabelAttributes,
    PointcloudVectorLabelAttributes,
    PointcloudSegmentationLabelAttributes,
    PointcloudSequenceCuboidLabelAttributes,
    PointcloudSequenceVectorLabelAttributes,
    PointcloudSequenceSegmentationLabelAttributes,
    MultiSensorLabelAttributes,
]


class Label(BaseModel):
    sample_uuid: str
    label_type: TaskType
    label_status: LabelStatus
    labelset: str
    attributes: Optional[LabelAttributes] = None
    created_at: str
    created_by: str
    updated_at: str
    updated_by: Optional[str] = None
    score: Optional[float] = None
    rating: Optional[float] = None
    reviewed_at: Optional[str] = None
    reviewed_by: Optional[str] = None


class LabelSummary(BaseModel):
    score: Optional[float] = None
    label_status: LabelStatus
    updated_at: Optional[str] = None
    created_by: Optional[str] = None
    reviewed_by: Optional[str] = None


##########
# Sample #
##########
# Image
class ImageSampleAttributes(BaseModel):
    image: URL


# Image sequence
class ImageFrame(ImageSampleAttributes):
    name: Optional[str] = None
    timestamp: Optional[Timestamp] = None


class ImageSequenceSampleAttributes(BaseModel):
    frames: List[ImageFrame]


# Point cloud
class PCD(BaseModel):
    url: str
    signed_url: Optional[str] = None
    type: PCDType


class EgoPose(BaseModel):
    position: XYZ
    heading: XYZW


class Bounds(BaseModel):
    min_x: Optional[float] = None
    max_x: Optional[float] = None
    min_y: Optional[float] = None
    max_y: Optional[float] = None
    min_z: Optional[float] = None
    max_z: Optional[float] = None


class CameraIntrinsics(BaseModel):
    intrinsic_matrix: List[List[float]]


class CameraExtrinsics(BaseModel):
    translation: XYZ
    rotation: XYZW


class CalibratedImage(URL):
    row: Optional[int] = None
    col: Optional[int] = None
    intrinsics: Optional[CameraIntrinsics] = None
    extrinsics: Optional[CameraExtrinsics] = None
    distortion: Optional[Distortion] = None
    camera_convention: CameraConvention = CameraConvention.OPEN_GL
    name: Optional[str] = None
    rotation: Optional[float] = None


class PointcloudSampleAttributes(BaseModel):
    pcd: PCD
    images: List[CalibratedImage] = []
    ego_pose: Optional[EgoPose] = None
    default_z: Optional[float] = None
    name: Optional[str] = None
    timestamp: Optional[Timestamp] = None
    bounds: Optional[Bounds] = None


# Point cloud sequence
class PointcloudSequenceSampleAttributes(BaseModel):
    frames: List[PointcloudSampleAttributes]


# Multi-sensor
class MultiSensorPointcloudSequenceSampleAttributes(BaseModel):
    name: str
    task_type: Union[
        Literal[TaskType.POINTCLOUD_CUBOID_SEQUENCE],
        Literal[TaskType.POINTCLOUD_VECTOR_SEQUENCE],
    ]
    attributes: PointcloudSequenceSampleAttributes


class MultiSensorImageSequenceSampleAttributes(BaseModel):
    name: str
    task_type: Literal[TaskType.IMAGE_VECTOR_SEQUENCE]
    attributes: ImageSequenceSampleAttributes


class MultiSensorSampleAttributes(BaseModel):
    sensors: List[
        Union[
            MultiSensorPointcloudSequenceSampleAttributes,
            MultiSensorImageSequenceSampleAttributes,
        ],
    ]


SampleAttributes = Union[
    ImageSampleAttributes,
    ImageSequenceSampleAttributes,
    PointcloudSampleAttributes,
    PointcloudSequenceSampleAttributes,
    MultiSensorSampleAttributes,
]


class Sample(BaseModel):
    uuid: str
    name: str
    attributes: SampleAttributes
    metadata: Dict[str, Any]
    created_at: str
    created_by: str
    readme: str = ""
    assigned_labeler: Optional[str] = None
    assigned_reviewer: Optional[str] = None
    priority: float
    label: Optional[Union[Label, LabelSummary]] = None
    issues: Optional[List[Issue]] = None
    dataset_full_name: Optional[str] = None


########################
# Dataset and labelset #
########################
# https://docs.pydantic.dev/latest/concepts/postponed_annotations/#self-referencing-or-recursive-models
class User(BaseModel):
    username: str
    created_at: str
    is_organization: bool
    email: Optional[str] = None
    webhooks_enabled: Optional[bool] = None
    private_upload_count: Optional[int] = None
    public_upload_count: Optional[int] = None
    subscription: Optional[Subscription] = None
    is_trial_expired: Optional[bool] = None
    organizations: Optional[List[User]] = None
    organization_created_by: Optional[str] = None
    organization_role: Optional[Role] = None
    members: Optional[List[User]] = None
    insights_urls: Optional[Dict[str, str]] = None


class Collaborator(BaseModel):
    user: User
    role: Role


class BaseAttribute(BaseModel):
    name: str
    is_mandatory: Optional[bool] = None


class BaseSelectTaskAttribute(BaseAttribute):
    input_type: Literal[InputType.SELECT]
    values: List[str]
    default_value: Optional[str] = None


class BaseMultiselectTaskAttribute(BaseAttribute):
    input_type: Literal[InputType.MULTISELECT]
    values: List[str]
    default_value: Optional[str] = None


class BaseTextTaskAttribute(BaseAttribute):
    input_type: Literal[InputType.TEXT]
    default_value: Optional[str] = None


class BaseNumberTaskAttribute(BaseAttribute):
    input_type: Literal[InputType.NUMBER]
    default_value: Optional[float] = None
    min: Optional[float] = None
    max: Optional[float] = None
    step: Optional[float] = None

    @field_validator("min", "max", "step", mode="before")
    @classmethod
    def empty_str_to_none(cls, v):
        # `min`, `max` and `step` are empty strings when not filled in
        if isinstance(v, str) and v.strip() == "":
            return None
        return v


class BaseCheckboxTaskAttribute(BaseAttribute):
    input_type: Literal[InputType.CHECKBOX]
    default_value: Optional[bool] = None


class BaseVector3TaskAttribute(BaseAttribute):
    input_type: Literal[InputType.VECTOR3]


class BaseQuaternionTaskAttribute(BaseAttribute):
    input_type: Literal[InputType.QUATERNION]


class BasePointsTaskAttribute(BaseAttribute):
    input_type: Literal[InputType.POINTS]


class BaseTaskAttribute:
    is_track_level: Optional[bool] = None
    synced_across_sensors: Optional[bool] = None
    sensor_filter: Optional[str] = None


class SelectTaskAttribute(BaseTaskAttribute, BaseSelectTaskAttribute):
    pass


class MultiselectTaskAttribute(BaseTaskAttribute, BaseMultiselectTaskAttribute):
    pass


class TextTaskAttribute(BaseTaskAttribute, BaseTextTaskAttribute):
    pass


class NumberTaskAttribute(BaseTaskAttribute, BaseNumberTaskAttribute):
    pass


class CheckboxTaskAttribute(BaseTaskAttribute, BaseCheckboxTaskAttribute):
    pass


class Vector3TaskAttribute(BaseTaskAttribute, BaseVector3TaskAttribute):
    pass


class QuaternionTaskAttribute(BaseTaskAttribute, BaseQuaternionTaskAttribute):
    pass


class PointsTaskAttribute(BaseTaskAttribute, BasePointsTaskAttribute):
    pass


TaskAttribute = Annotated[
    Union[
        SelectTaskAttribute,
        MultiselectTaskAttribute,
        TextTaskAttribute,
        NumberTaskAttribute,
        CheckboxTaskAttribute,
        Vector3TaskAttribute,
        QuaternionTaskAttribute,
        PointsTaskAttribute,
    ],
    pydantic.Field(discriminator="input_type"),
]


class BaseTaskLinkAttribute:
    is_track_level: Literal[True] = True


class SelectTaskLinkAttribute(BaseTaskLinkAttribute, BaseSelectTaskAttribute):
    pass


class MultiselectTaskLinkAttribute(BaseTaskLinkAttribute, BaseMultiselectTaskAttribute):
    pass


class TextTaskLinkAttribute(BaseTaskLinkAttribute, BaseTextTaskAttribute):
    pass


class NumberTaskLinkAttribute(BaseTaskLinkAttribute, BaseNumberTaskAttribute):
    pass


class CheckboxTaskLinkAttribute(BaseTaskLinkAttribute, BaseCheckboxTaskAttribute):
    pass


TaskLinkAttribute = Annotated[
    Union[
        SelectTaskLinkAttribute,
        MultiselectTaskLinkAttribute,
        TextTaskLinkAttribute,
        NumberTaskLinkAttribute,
        CheckboxTaskLinkAttribute,
    ],
    pydantic.Field(discriminator="input_type"),
]


class TaskAttributeCategory(BaseModel):
    name: str
    id: int
    color: Optional[Union[RGB, RGBA]] = None
    has_instances: Optional[bool] = None
    attributes: Optional[List[TaskAttribute]] = None
    dimensions: Optional[XYZ] = None
    model_config = ConfigDict(extra="allow")
    link_attributes: Optional[List[TaskLinkAttribute]] = None


class TaskAttributes(BaseModel):
    format_version: Optional[FormatVersion] = None
    categories: Optional[List[TaskAttributeCategory]] = None
    image_attributes: Optional[List[TaskAttribute]] = None
    model_config = ConfigDict(extra="allow")


class Owner(BaseModel):
    username: str
    created_at: str
    email: Optional[str] = None


class Labelset(BaseModel):
    name: str
    description: str
    # uuid: Optional[str] = None
    # readme: Optional[str] = None
    # task_type: Optional[TaskType] = None
    # attributes: Optional[Union[str, TaskAttributes]] = None
    is_groundtruth: Optional[bool] = None
    # statistics: Optional[Statistics] = None
    created_at: Optional[str] = None
    # stats: Optional[Dict[str, Any]] = None


class Workunit(BaseModel):
    uuid: Optional[str] = None
    created_at: str
    created_by: str
    work_type: str
    next_label_status: Optional[str] = None
    time: int
    inactive_time: int
    sample_uuid: str
    sample_name: str
    label_rating: Optional[int] = None


class Dataset(BaseModel):
    name: str
    full_name: str
    cloned_from: Optional[str] = None
    description: str
    # data_type: Literal["IMAGE"]
    category: Category
    public: bool
    owner: Owner
    created_at: str
    enable_ratings: bool
    enable_skip_labeling: bool
    enable_skip_reviewing: bool
    enable_save_button: bool
    enable_label_status_verified: bool
    enable_same_dimensions_track_constraint: bool
    enable_interpolation: bool
    use_timestamps_for_interpolation: bool
    enable_object_linking: bool
    task_type: TaskType
    # task_readme: str
    label_stats: LabelStats
    labeling_inactivity_timeout_seconds: Optional[int] = None
    samples_count: Optional[Union[str, int]] = None
    collaborators_count: Optional[int] = None
    task_attributes: Optional[TaskAttributes] = None
    labelsets: Optional[List[Labelset]] = None
    role: Optional[str] = None
    readme: Optional[str] = None
    metadata: Dict[str, Any]
    noncollaborator_can_label: Optional[bool] = None
    noncollaborator_can_review: Optional[bool] = None
    insights_urls: Optional[Dict[str, str]] = None
    # tasks: Optional[List[Dict[str, Any]]] = None

    @field_validator("category")
    @classmethod
    def check_category(cls, category: str) -> str:
        if category not in Category and "custom-" not in category:
            raise ValidationError(f"The category should be one of {Category}, but is {category}.")
        return category


####################
# Segments dataset #
####################
class SegmentsDatasetCategory(BaseModel):
    id: int
    name: str
    color: Optional[Union[RGB, RGBA]] = None
    attributes: Optional[List[Any]] = None
    model_config = ConfigDict(populate_by_name=True, extra="allow")<|MERGE_RESOLUTION|>--- conflicted
+++ resolved
@@ -499,9 +499,6 @@
     is_keyframe: bool = False
 
 
-<<<<<<< HEAD
-class PointcloudSequenceVectorFrame(BasePointcloudVectorLabelAttributes):
-=======
 class PointcloudSequenceVectorFrame(PointcloudVectorLabelAttributes):
     annotations: List[
         Annotated[
@@ -509,7 +506,6 @@
             pydantic.Field(discriminator="type"),
         ]
     ]
->>>>>>> 268b0cfd
     timestamp: Optional[Timestamp] = None
 
 
