--- conflicted
+++ resolved
@@ -295,13 +295,9 @@
 
 class ImageVectorFrame(ImageVectorLabelAttributes):
     annotations: List[ImageSequenceVectorAnnotation]
-<<<<<<< HEAD
-    timestamp: Optional[Union[str, int]]
-=======
     timestamp: Optional[Union[str, int]] = None
     format_version: Optional[FormatVersion] = None
     image_attributes: Optional[ImageAttributes] = None
->>>>>>> 115f33a0
 
 
 class ImageSequenceVectorLabelAttributes(BaseModel):
@@ -387,22 +383,14 @@
 class PointcloudSequenceSegmentationAnnotation(Annotation):
     track_id: int
     is_keyframe: bool = False
-<<<<<<< HEAD
-=======
     attributes: Optional[ObjectAttributes] = None
->>>>>>> 115f33a0
 
 
 class PointcloudSegmentationFrame(PointcloudSegmentationLabelAttributes):
     annotations: List[PointcloudSequenceSegmentationAnnotation]
-<<<<<<< HEAD
-    point_annotations: Optional[List[int]]
-    timestamp: Optional[Union[str, int]]
-=======
     point_annotations: Optional[List[int]] = None
     timestamp: Optional[Union[str, int]] = None
     format_version: Optional[FormatVersion] = None
->>>>>>> 115f33a0
 
 
 class PointcloudSequenceSegmentationLabelAttributes(BaseModel):
@@ -418,12 +406,8 @@
 
 class PointcloudSequenceCuboidFrame(PointcloudCuboidLabelAttributes):
     annotations: List[PointcloudSequenceCuboidAnnotation]
-<<<<<<< HEAD
-    timestamp: Optional[Union[str, int]]
-=======
     timestamp: Optional[Union[str, int]] = None
     format_version: Optional[FormatVersion] = None
->>>>>>> 115f33a0
 
 
 class PointcloudSequenceCuboidLabelAttributes(BaseModel):
@@ -439,12 +423,8 @@
 
 class PointcloudSequenceVectorFrame(PointcloudVectorLabelAttributes):
     annotations: List[PointcloudSequenceVectorAnnotation]
-<<<<<<< HEAD
-    timestamp: Optional[Union[str, int]]
-=======
     format_version: Optional[FormatVersion] = None
     timestamp: Optional[Union[str, int]] = None
->>>>>>> 115f33a0
 
 
 class PointcloudSequenceVectorLabelAttributes(BaseModel):
