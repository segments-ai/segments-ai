--- conflicted
+++ resolved
@@ -20,7 +20,6 @@
         arbitrary_types_allowed = False
 
 
-<<<<<<< HEAD
 class EnumMeta(BaseEnumMeta):
     # https://stackoverflow.com/questions/43634618/how-do-i-test-if-int-value-exists-in-python-enum-without-using-try-catch
     def __contains__(self, item):
@@ -59,6 +58,7 @@
     SEGMENTATION_BITMAP = "segmentation-bitmap"
     SEGMENTATION_BITMAP_HIGHRES = "segmentation-bitmap-highres"
     IMAGE_VECTOR_SEQUENCE = "image-vector-sequence"
+    IMAGE_SEGMENTATION_SEQUENCE = "image-segmentation-sequence"
     BBOXES = "bboxes"
     VECTOR = "vector"
     KEYPOINTS = "keypoints"
@@ -156,53 +156,6 @@
     POLYGON = "polygon"
 
 
-=======
-#######################################
-# Literals, constants and other types #
-#######################################
-LabelStatus = Literal[
-    "REVIEWED",
-    "REVIEWING_IN_PROGRESS",
-    "LABELED",
-    "LABELING_IN_PROGRESS",
-    "REJECTED",
-    "PRELABELED",
-    "SKIPPED",
-    "UNLABELED",
-    "VERIFIED",
-]
-TaskType = Literal[
-    "segmentation-bitmap",
-    "segmentation-bitmap-highres",
-    "image-segmentation-sequence",
-    "image-vector-sequence",
-    "bboxes",
-    "vector",
-    "pointcloud-cuboid",
-    "pointcloud-cuboid-sequence",
-    "pointcloud-segmentation",
-    "pointcloud-segmentation-sequence",
-    "pointcloud-vector",
-    "pointcloud-vector-sequence",
-    "multisensor",
-    "multisensor-sequence",
-    "text-named-entities",
-    "text-span-categorization",
-    "",
-]
-Role = Literal["labeler", "reviewer", "manager", "admin"]
-IssueStatus = Literal["OPEN", "CLOSED"]
-Category = Literal[
-    "street_scenery",
-    "garden",
-    "agriculture",
-    "satellite",
-    "people",
-    "medical",
-    "fruit",
-    "other",
-]
->>>>>>> 965a88d7
 RGB = Tuple[int, int, int]
 RGBA = Tuple[int, int, int, int]
 FormatVersion = Union[float, str]
