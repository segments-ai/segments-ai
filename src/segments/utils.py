from __future__ import annotations

import copy
import json
import logging
import os
import random
import re
from collections import defaultdict
from io import BytesIO
from tempfile import NamedTemporaryFile
from typing import TYPE_CHECKING, Any, Dict, List, Mapping, Optional, Tuple, Union, cast
from urllib.parse import urlparse

import numpy as np
import numpy.typing as npt
import requests
from PIL import ExifTags, Image
from segments.typing import (
    EgoPose,
    ExportFormat,
    PointcloudCuboidLabelAttributes,
    TaskType,
)

# https://adamj.eu/tech/2021/05/13/python-type-hints-how-to-fix-circular-imports/
# https://stackoverflow.com/questions/61384752/how-to-type-hint-with-an-optional-import
if TYPE_CHECKING:
    import open3d as o3d
    from segments.dataset import SegmentsDataset
    from segments.typing import Release


#############
# Variables #
#############
session = requests.Session()
adapter = requests.adapters.HTTPAdapter(max_retries=3)
session.mount("http://", adapter)
session.mount("https://", adapter)
logger = logging.getLogger(__name__)


def bitmap2file(
    bitmap: npt.NDArray[np.uint32],
    is_segmentation_bitmap: bool = True,
) -> BytesIO:
    """Convert a label bitmap to a file with the proper format.

    Args:
        bitmap: A :class:`numpy.ndarray` with :class:`numpy.uint32` dtype where each unique value represents an instance id.
        is_segmentation_bitmap: If this is a segmentation bitmap. Defaults to :obj:`True`.

    Returns:
        A file object.

    Raises:
        :exc:`ValueError`: If the ``dtype`` is not :class:`np.uint32` or :class:`np.uint8`.
        :exc:`ValueError`: If the bitmap is not a segmentation bitmap.
    """

    # Convert bitmap to np.uint32, if it is not already
    if bitmap.dtype == "uint32":
        pass
    elif bitmap.dtype == "uint8":
        bitmap = np.uint32(bitmap)
    else:
        raise ValueError("Only np.ndarrays with np.uint32 dtype can be used.")

    if is_segmentation_bitmap:
        bitmap2 = np.copy(bitmap)
        bitmap2 = bitmap2[:, :, None].view(np.uint8)
        bitmap2[:, :, 3] = 255
    else:
        raise ValueError("Only segmentation bitmaps can be used.")

    f = BytesIO()
    Image.fromarray(bitmap2).save(f, "PNG")
    f.seek(0)
    return f


def get_semantic_bitmap(
    instance_bitmap: Optional[npt.NDArray[np.uint32]] = None,
    annotations: Optional[Dict[str, Any]] = None,
    id_increment: int = 0,
) -> Optional[npt.NDArray[np.uint32]]:
    """Convert an instance bitmap and annotations dict into a segmentation bitmap.

    Args:
        instance_bitmap: A :class:`numpy.ndarray` with :class:`numpy.uint32` ``dtype`` where each unique value represents an instance id. Defaults to :obj:`None`.
        annotations: An annotations dictionary. Defaults to :obj:`None`.
        id_increment: Increment the category ids with this number. Defaults to ``0``.

    Returns:
        An array here each unique value represents a category id.
    """

    if instance_bitmap is None or annotations is None:
        return None

    instance2semantic = [0] * (max([a["id"] for a in annotations], default=0) + 1)
    for annotation in annotations:
        instance2semantic[annotation["id"]] = annotation["category_id"] + id_increment
    instance2semantic = np.array(instance2semantic)

    semantic_label = instance2semantic[np.array(instance_bitmap, np.uint32)]
    return semantic_label


def export_dataset(
    dataset: SegmentsDataset,
    export_folder: str = ".",
    export_format: ExportFormat = ExportFormat.COCO_PANOPTIC,
    id_increment: int = 0,
    **kwargs: Any,
) -> Optional[Union[Tuple[str, Optional[str]], Optional[str]]]:
    """Export a dataset to a different format.

    +------------------+----------------------------------------------------------------------------------------------------+
    | Export format    | Supported dataset type                                                                             |
    +==================+====================================================================================================+
    | COCO panoptic    | ``segmentation-bitmap`` and ``segmentation-bitmap-highres``                                        |
    +------------------+----------------------------------------------------------------------------------------------------+
    | COCO instance    | ``segmentation-bitmap`` and ``segmentation-bitmap-highres``                                        |
    +------------------+----------------------------------------------------------------------------------------------------+
    | YOLO             | ``segmentation-bitmap``, ``segmentation-bitmap-highres``, ``vector``, ``bboxes`` and ``keypoints`` |
    +------------------+----------------------------------------------------------------------------------------------------+
    | Instance         | ``segmentation-bitmap`` and ``segmentation-bitmap-highres``                                        |
    +------------------+----------------------------------------------------------------------------------------------------+
    | Colored instance | ``segmentation-bitmap`` and ``segmentation-bitmap-highres``                                        |
    +------------------+----------------------------------------------------------------------------------------------------+
    | Semantic         | ``segmentation-bitmap`` and ``segmentation-bitmap-highres``                                        |
    +------------------+----------------------------------------------------------------------------------------------------+
    | Colored semantic | ``segmentation-bitmap`` and ``segmentation-bitmap-highres``                                        |
    +------------------+----------------------------------------------------------------------------------------------------+
    | Polygon          | ``segmentation-bitmap`` and ``segmentation-bitmap-highres``                                        |
    +------------------+----------------------------------------------------------------------------------------------------+

    Example:

    .. code-block:: python

        # pip install segments-ai
        from segments import SegmentsClient, SegmentsDataset
        from segments.utils import export_dataset

        # Initialize a SegmentsDataset from the release file
        client = SegmentsClient('YOUR_API_KEY')
        release = client.get_release('jane/flowers', 'v1.0') # Alternatively: release = 'flowers-v1.0.json'
        dataset = SegmentsDataset(release, labelset='ground-truth', filter_by=['labeled', 'reviewed'])

        # Export to COCO panoptic format
        export_dataset(dataset, export_format='coco-panoptic')


    Alternatively, you can use the initialized :class:`.SegmentsDataset` to loop through the samples and labels, and visualize or process them in any way you please:

    .. code-block:: python

        import matplotlib.pyplot as plt
        from segments.utils import get_semantic_bitmap

        for sample in dataset:
            # Print the sample name and list of labeled objects
            print(sample['name'])
            print(sample['annotations'])

            # Show the image
            plt.imshow(sample['image'])
            plt.show()

            # Show the instance segmentation label
            plt.imshow(sample['segmentation_bitmap'])
            plt.show()

            # Show the semantic segmentation label
            semantic_bitmap = get_semantic_bitmap(sample['segmentation_bitmap'], sample['annotations'])
            plt.imshow(semantic_bitmap)
            plt.show()

    Args:
        dataset: A :class:`.SegmentsDataset`.
        export_folder: The folder to export the dataset to. Defaults to ``.``.
        export_format: The destination format. Defaults to ``coco-panoptic``.
        id_increment: Increment the category ids with this number. Defaults to ``0``. Ignored unless ``export_format`` is ``semantic`` or ``semantic-color``.

    Returns:
        Returns the file name and the image directory name (for COCO panoptic, COCO instance, YOLO and polygon), or returns the export folder name (for (colored) instance and (colored) panoptic).

    Raises:
        :exc:`ImportError`: If scikit image is not installed (to install run ``pip install scikit-image``).
        :exc:`ValueError`: If an unvalid ``export_format`` is used.
    """

    try:
        import skimage  # noqa: F401
    except ImportError as e:
        logger.error("Please install scikit-image first: pip install scikit-image.")
        raise e

    COMPATIBLE_TASK_TYPES = {
        ExportFormat.COCO_PANOPTIC: {
            TaskType.SEGMENTATION_BITMAP,
            TaskType.SEGMENTATION_BITMAP_HIGHRES,
        },
        ExportFormat.COCO_INSTANCE: {
            TaskType.SEGMENTATION_BITMAP,
            TaskType.SEGMENTATION_BITMAP_HIGHRES,
        },
        ExportFormat.YOLO: {
            TaskType.SEGMENTATION_BITMAP,
            TaskType.SEGMENTATION_BITMAP_HIGHRES,
            TaskType.VECTOR,
            TaskType.BBOXES,
            TaskType.KEYPOINTS,
        },
        ExportFormat.INSTANCE: {
            TaskType.SEGMENTATION_BITMAP,
            TaskType.SEGMENTATION_BITMAP_HIGHRES,
        },
        ExportFormat.INSTANCE_COLOR: {
            TaskType.SEGMENTATION_BITMAP,
            TaskType.SEGMENTATION_BITMAP_HIGHRES,
        },
        ExportFormat.SEMANTIC: {
            TaskType.SEGMENTATION_BITMAP,
            TaskType.SEGMENTATION_BITMAP_HIGHRES,
        },
        ExportFormat.SEMANTIC_COLOR: {
            TaskType.SEGMENTATION_BITMAP,
            TaskType.SEGMENTATION_BITMAP_HIGHRES,
        },
        ExportFormat.POLYGON: {
            TaskType.SEGMENTATION_BITMAP,
            TaskType.SEGMENTATION_BITMAP_HIGHRES,
        },
    }

    print("Exporting dataset. This may take a while...")
    if export_format == ExportFormat.COCO_PANOPTIC:
        if dataset.task_type not in COMPATIBLE_TASK_TYPES[export_format]:
            raise ValueError(
                "Only datasets of type 'segmentation-bitmap' and 'segmentation-bitmap-highres' can be exported to this format."
            )
        from .export import export_coco_panoptic

        return export_coco_panoptic(dataset, export_folder)
    elif export_format == ExportFormat.COCO_INSTANCE:
        if dataset.task_type not in COMPATIBLE_TASK_TYPES[export_format]:
            raise ValueError(
                "Only datasets of type 'segmentation-bitmap' and 'segmentation-bitmap-highres' can be exported to this format."
            )
        from .export import export_coco_instance

        return export_coco_instance(dataset, export_folder)
    elif export_format == ExportFormat.YOLO:
        if dataset.task_type not in COMPATIBLE_TASK_TYPES[export_format]:
            raise ValueError(
                'Only datasets of type "segmentation-bitmap", "segmentation-bitmap-highres", "vector", "bboxes" and "keypoints" can be exported to this format.'
            )
        from .export import export_yolo

        return export_yolo(
            dataset,
            export_folder,
            image_width=kwargs.get("image_width", None),
            image_height=kwargs.get("image_height", None),
        )
    elif export_format in {
        ExportFormat.SEMANTIC_COLOR,
        ExportFormat.INSTANCE_COLOR,
        ExportFormat.SEMANTIC,
        ExportFormat.INSTANCE,
    }:
        if dataset.task_type not in COMPATIBLE_TASK_TYPES[export_format]:
            raise ValueError(
                "Only datasets of type 'segmentation-bitmap' and 'segmentation-bitmap-highres' can be exported to this format."
            )
        from .export import export_image

        return export_image(dataset, export_folder, export_format, id_increment)
    elif export_format == ExportFormat.POLYGON:
        if dataset.task_type not in COMPATIBLE_TASK_TYPES[export_format]:
            raise ValueError(
                'Only datasets of type "segmentation-bitmap" and "segmentation-bitmap-highres" can be exported to this format.'
            )
        from .export import export_polygon

        return export_polygon(dataset, export_folder)
    else:
        raise ValueError("Please choose a valid export_format.")


def load_image_from_url(
    url: str, save_filename: Optional[str] = None, s3_client: Optional[Any] = None
) -> Image.Image:
    """Load an image from url.

    Args:
        url: The image url.
        save_filename: The filename to save to.
        s3_client: A boto3 S3 client, e.g. ``s3_client = boto3.client("s3")``. Needs to be provided if your images are in a private S3 bucket. Defaults to :obj:`None`.

    Returns:
        A PIL image.
    """
    if s3_client is not None:
        url_parsed = urlparse(url)
        regex = re.search(
            r"(.+).(s3|s3-accelerate).(.+).amazonaws.com", url_parsed.netloc
        )
        if regex:
            bucket = regex.group(1)

            if bucket == "segmentsai-prod":
                image = Image.open(BytesIO(session.get(url).content))
            else:
                # region_name = regex.group(2)
                key = url_parsed.path.lstrip("/")

                file_byte_string = s3_client.get_object(Bucket=bucket, Key=key)[
                    "Body"
                ].read()
                image = Image.open(BytesIO(file_byte_string))
    else:
        image = Image.open(BytesIO(session.get(url).content))
        # urllib.request.urlretrieve(url, save_filename)

    if save_filename is not None:
        if "exif" in image.info:
            image.save(save_filename, exif=image.info["exif"])
        else:
            image.save(save_filename)

    return image


def load_pointcloud_from_url(
    url: str, save_filename: Optional[str] = None, s3_client: Optional[Any] = None
) -> o3d.geometry.PointCloud:
    """Load a pointcloud from url.

    Args:
        url: The pointcloud url.
        save_filename: The filename to save to.
        s3_client: A boto3 S3 client, e.g. ``s3_client = boto3.client("s3")``. Needs to be provided if your point clouds are in a private S3 bucket. Defaults to :obj:`None`.

    Returns:
        A pointcloud.

    Raises:
        :exc:`ImportError`: If open3d is not installed (to install run ``pip install open3d``).
    """

    try:
        import open3d as o3d
    except ImportError as e:
        logger.error("Please install open3d first: pip install open3d")
        raise e

    def load_pointcloud_from_parsed_url(url: str) -> o3d.geometry.PointCloud:
        with NamedTemporaryFile(suffix=".pcd") as f:
            f.write(session.get(url).content)
            pointcloud = o3d.io.read_point_cloud(f.name)

        return pointcloud

    if s3_client is not None:
        url_parsed = urlparse(url)
        regex = re.search(
            r"(.+).(s3|s3-accelerate).(.+).amazonaws.com", url_parsed.netloc
        )
        if regex:
            bucket = regex.group(1)

            if bucket == "segmentsai-prod":
                pointcloud = load_pointcloud_from_parsed_url(url)
            else:
                key = url_parsed.path.lstrip("/")
                file_byte_string = s3_client.get_object(Bucket=bucket, Key=key)[
                    "Body"
                ].read()
                with NamedTemporaryFile(suffix=".pcd") as f:
                    f.write(file_byte_string)
                    pointcloud = o3d.io.read_point_cloud(f.name)
    else:
        pointcloud = load_pointcloud_from_parsed_url(url)
    if save_filename is not None:
        o3d.io.write_point_cloud(save_filename, pointcloud)

    return pointcloud


def load_label_bitmap_from_url(
    url: str, save_filename: Optional[str] = None
) -> npt.NDArray[np.uint32]:
    """Load a label bitmap from url.

    Args:
        url: The label bitmap url.
        save_filename: The filename to save to.

    Returns:
        A :class:`numpy.ndarray` with :class:`numpy.uint32` ``dtype`` where each unique value represents an instance id.
    """

    def extract_bitmap(
        bitmap: Image.Image,
    ) -> npt.NDArray[np.uint32]:
        bitmap_array = np.array(bitmap)
        bitmap_array[:, :, 3] = 0
        bitmap_array = bitmap_array.view(np.uint32).squeeze(2)
        return bitmap_array

    bitmap = Image.open(BytesIO(session.get(url).content))
    bitmap_array = extract_bitmap(bitmap)

    if save_filename:
        Image.fromarray(bitmap_array).save(save_filename)

    return bitmap_array


def load_release(release: Release) -> Any:
    """Load JSON from Segments release.

    Args:
        release: A Segments release.

    Returns:
        A JSON with the release labels.
    """
    release_file = cast(str, release.attributes.url)  # TODO Fix in the backend.
    content = requests.get(release_file)
    return json.loads(content.content)


def handle_exif_rotation(image: Image.Image) -> Image.Image:
    """Handle the exif rotation of a PIL image.

    Args:
        image: A PIL image.

    Returns:
        A rotated PIL image.
    """

    def get_key_by_value(dictionary: Mapping[int, str], value: str) -> int:
        for k, v in dictionary.items():
            if v == value:
                return k
        raise ValueError(f"No such value {value}.")

    try:
        orientation = get_key_by_value(ExifTags.TAGS, "Orientation")
        exif = dict(image.getexif().items())
        if exif[orientation] == 3:
            image = image.transpose(Image.ROTATE_180)
        elif exif[orientation] == 6:
            image = image.transpose(Image.ROTATE_270)
        elif exif[orientation] == 8:
            image = image.transpose(Image.ROTATE_90)
        return image
    except (AttributeError, KeyError, IndexError, ValueError):
        return image


def show_polygons(
    image_directory_path: str,
    image_id: int,
    exported_polygons_path: str,
    seed: int = 0,
    output_path: Optional[str] = None,
) -> None:
    """Show the exported contours of a segmented image (i.e., resulting from :func:`.export_dataset` with polygon export format).

    Args:
        image_directory_path: The image directory path.
        image_id: The image id (this can be found in the exported polygons JSON file).
        exported_polygons_path: The exported polygons path.
        seed: The seed used to generate random colors. Defaults to ``0``.
        output_path: The directory to save the plot to. Defaults to :obj:`None`.

    Returns:
        None

    Raises:
        :exc:`ImportError`: If matplotlib is not installed.
    """

    try:
        from matplotlib import image
        from matplotlib import pyplot as plt
        from matplotlib.patches import Polygon
    except ImportError as e:
        logger.error("Please install matplotlib first: pip install matplotlib.")
        raise e

    def find_image_name(images: List[Dict[str, Any]], image_id: int) -> str:
        for image in images:
            if image["id"] == image_id:
                return cast(str, image["file_name"])
        raise KeyError("Cannot find the image id. Please provide a valid id.")

    def get_random_color() -> Tuple[float, float, float]:
        return (random.uniform(0, 1), random.uniform(0, 1), random.uniform(0, 1))

    def normalize(color: List[int]) -> Tuple[float, float, float]:
        """Transform a color from 0-255 range to 0-1 range and from a list to a tuple, e.g., [255, 0, 123] to (1, 0, 0.5)."""
        return (color[0] / 255, color[1] / 255, color[2] / 255)

    random.seed(seed)

    with open(exported_polygons_path, "r") as f:
        polygons = json.load(f)

    image_name = find_image_name(polygons["images"], image_id)
    image = image.imread(f"{image_directory_path}/{image_name}")

    # {category id: (category name, color)}
    categories = {
        category["id"]: (
            category["name"],
            normalize(category["color"]) if category["color"] else get_random_color(),
        )
        for category in polygons["categories"]
    }

    # {category id: polygons}
    annotations = defaultdict(list)
    filtered_annotations = filter(
        lambda dictionary: dictionary["image_id"] == image_id, polygons["annotations"]
    )
    for annotation in filtered_annotations:
        annotations[annotation["category_id"]].extend(annotation["polygons"])

    # {category name: (polygons, color)}
    category_name_polygons_with_annotations = {
        category_name: (annotations[category_id], category_color)
        for category_id, (category_name, category_color) in categories.items()
        if annotations[category_id]
    }

    fig, (ax1, ax2, ax3) = plt.subplots(
        nrows=1, ncols=3, sharex=True, sharey=True, figsize=(25, 10)
    )

    used_category_names = set()
    for category_name, (
        polygons,
        color,
    ) in category_name_polygons_with_annotations.items():
        for p in polygons:
            polygon = Polygon(
                xy=np.asarray(p).reshape(-1, 2),
                facecolor=color,
                edgecolor=color,
                label=category_name
                if category_name not in used_category_names
                else None,
                closed=True,
                alpha=0.5,
            )

            used_category_names.add(category_name)
            polygon_copy = copy.deepcopy(polygon)
            polygon_copy.set_label(None)

            ax1.add_patch(polygon)
            # An Artist, container or primitive, cannot be contained in multiple containers, which is consistent with the fact that each Artist holds the parent container as a bare object, not in a list.
            ax2.add_patch(polygon_copy)

    # Ax 2
    # ax2.axis("off")
    ax2.set_title("Both")
    ax2.imshow(image)
    ax2.set_xlabel("Width (pixels)")

    # Ax 1 (uses the aspect ratio of the image in axes 2)
    # ax1.axis("off")
    ax1.set_title("Label")
    # ax1.imshow(image)
    # https://stackoverflow.com/a/44655020
    aspect = np.diff(ax1.get_xlim())[0] / np.diff(ax1.get_ylim())[0]
    aspect /= np.diff(ax2.get_xlim())[0] / np.diff(ax2.get_ylim())[0]
    aspect = np.abs(aspect)
    ax1.set_aspect(aspect)
    ax1.set_xlabel("Width (pixels)")
    ax1.set_ylabel("Height (pixels)")

    # Ax 3
    # ax3.axis("off")
    ax3.set_title("Image")
    ax3.imshow(image)
    ax3.set_xlabel("Width (pixels)")

    fig.legend()

    if output_path:
        path = os.path.join(
            output_path, f"exported_polygons_from_image_id_{image_id:04d}"
        )
        plt.savefig(path, bbox_inches="tight")

    plt.show()


def cuboid_to_segmentation(
    pointcloud: np.ndarray,
    label_attributes: PointcloudCuboidLabelAttributes,
    ego_pose: Optional[EgoPose] = None,
) -> np.ndarray:
    """Convert a cuboid label to an instance segmentation label.

    Args:
        pointcloud: A pointcloud of size Nx3.
        label_attributes: A cuboid label from a single frame interface or one frame from a sequence interface.

    Returns:
        An instance segmentation label of size Nx1 mapping each point cloud point to a cuboid instance.

    Raises:
        :exc:`ImportError`: If pyquaternion is not installed (to install run ``pip install pyquaternion``).
        :exc:`ImportError`: If open3d is not installed (to install run ``pip install open3d``).
    """

    try:
        from pyquaternion import Quaternion
    except ImportError as e:
        logger.error("Please install pyquaternion first: pip install pyquaternion")
        raise e

    try:
        import open3d as o3d
    except ImportError as e:
        logger.error("Please install open3d first: pip install open3d")
        raise e

    # check dimensions of input
    assert pointcloud.shape[1] == 3, "Pointcloud must have shape (N, 3)"
    assert label_attributes.annotations, "Label must have annotations"

    # create cuboids
    cuboids = {}
    for annotation in label_attributes.annotations:
        center = np.array(
            [annotation.position.x, annotation.position.y, annotation.position.z]
        )
        extent = np.array(
            [annotation.dimensions.x, annotation.dimensions.y, annotation.dimensions.z]
        )
        if annotation.rotation:
            rotation = o3d.geometry.get_rotation_matrix_from_quaternion(
                np.array(
                    [
                        annotation.rotation.qx,
                        annotation.rotation.qy,
                        annotation.rotation.qz,
                        annotation.rotation.qw,
                    ]
                )
            )
        else:
            rotation = o3d.geometry.get_rotation_matrix_from_xyz((0, 0, annotation.yaw))

        # create cuboid
        cuboid = o3d.geometry.OrientedBoundingBox(
            center=center, extent=extent, R=rotation
        )

        cuboids[annotation.id] = cuboid

        # transform cuboids from world to lidar coordinate frame
        transformation = np.eye(4)
        if ego_pose and ego_pose.position:
            pos = ego_pose.position
            transformation[:3, 3] = np.array([pos.x, pos.y, pos.z])
        if ego_pose and ego_pose.heading:
            rot = ego_pose.heading
            rotq = Quaternion(
                x=rot.qx, y=rot.qy, z=rot.qz, w=rot.qw
            ).inverse.transformation_matrix
            transformation[:3, :3] = rotq[:3, :3]
        # tranform = rotate + translate (bug: transform not defined for OrientedBoundingBox)
        cuboid.translate(-transformation[:3, 3])
        cuboid.rotate(transformation[:3, :3])

    # map each point to a cuboid instance
    result = np.zeros(pointcloud.shape[0], dtype=np.uint32)
    pointcloud = o3d.utility.Vector3dVector(pointcloud)
    for id, cuboid in cuboids.items():
        # get points inside cuboid
        inside = cuboid.get_point_indices_within_bounding_box(pointcloud)
        result[inside] = id

    return result


def array_to_pcd(
    positions: np.ndarray,
    output_path: str,
    intensity: Optional[np.ndarray] = None,
    rgb: Optional[np.ndarray] = None,
) -> None:
    """Convert a numpy array to a pcd file.

    Args:
        positions: Array of xyz points (Nx3 shape).
        output_path: Path to write the pcd.
        intensity: Optional array of intensity values (Nx1 shape).
<<<<<<< HEAD
        rgb: Optional array of rgb values (Nx3 shape).
=======
        rgb: optional Array of rgb values (Nx3 shape).
>>>>>>> 84af58be

    Returns:
        None

    Raises:
        :exc:`ImportError`: If open3d is not installed (to install run ``pip install open3d``).
        :exc:`AssertionError`: If the positions array does not have shape (N, 3).
        :exc:`AssertionError`: If the intensity array does not have shape (N, 1).
        :exc:`AssertionError`: If the rgb array does not have shape (N, 3).
        :exc:`AssertionError`: If the intensity array does not have the same length as the positions array.
        :exc:`AssertionError`: If the rgb array does not have the same length as the positions array.
    """

    try:
        import open3d as o3d
    except ImportError as e:
        logger.error("Please install open3d first: pip install open3d")
        raise e

    assert (
        positions.shape[1] == 3
    ), f"Positions must have shape (N, 3) but thas shape {positions.shape}"

    device = o3d.core.Device("CPU:0")
    dtype = o3d.core.float32
    pcd = o3d.t.geometry.PointCloud(device)
    pcd.point["positions"] = o3d.core.Tensor(positions, dtype, device)

    if intensity is not None:
        assert len(intensity) == len(
            positions
        ), f"Intensity must have same length as positions but intensity has shape {intensity.shape} and positions has shape {positions.shape}"
        assert (
            len(intensity.shape) == 2 and intensity.shape[1] == 1
        ), f"Intensity must have shape (N,) but has shape {intensity.shape}"
        pcd.point["intensity"] = o3d.core.Tensor(intensity, dtype, device)

    if rgb is not None:
        assert len(rgb) == len(
            positions
        ), f"RGB must have same length as positions but RGB has shape {rgb.shape} and positions has shape {positions.shape}"
        assert (
            rgb.shape[1] == 3
        ), f"RGB must have shape (N, 3) but has shape {rgb.shape}"
        pcd.point["colors"] = o3d.core.Tensor(rgb, dtype, device)

    o3d.t.io.write_point_cloud(
        output_path, pcd, compressed=True, write_ascii=False, print_progress=True
    )


def ply_to_pcd(ply_file: str) -> None:
    """Convert a .ply file to a .pcd file.

    Args:
        ply_file: The path to the .ply file.

    Returns:
        None

    Raises:
        :exc:`ImportError`: If plyfile is not installed (to install run ``pip install plyfile``).
        :exc:`KeyError`: If the positions are not found in the ply file (expected colum names are ``x``, ``y`` and ``z``).
    """

    try:
        from plyfile import PlyData
    except ImportError as e:
        logger.error("Please install plyfile first: pip install plyfile")
        raise e

    with open(ply_file, "rb") as f:
        ply = PlyData.read(f)

    try:
        positions = np.stack(
            (ply["vertex"]["x"], ply["vertex"]["y"], ply["vertex"]["z"]), axis=-1
        )
    except KeyError:
        raise KeyError("Could not find the positions in the ply file.")

    try:
        intensity = np.array(ply["vertex"]["intensity"]).reshape(-1, 1)
    except KeyError:
        try:
            intensity = np.array(ply["vertex"]["i"]).reshape(-1, 1)
        except KeyError:
            intensity = None

    try:
        rgb = (
            np.stack(
                (ply["vertex"]["r"], ply["vertex"]["g"], ply["vertex"]["b"]), axis=-1
            )
            / 255.0  # normalize to 0-1
        )

    except KeyError:
        try:
            rgb = (
                np.stack(
                    (
                        ply["vertex"]["red"],
                        ply["vertex"]["green"],
                        ply["vertex"]["blue"],
                    ),
                    axis=-1,
                )
                / 255.0  # normalize to 0-1
            )
        except KeyError:
            rgb = None

    pcd_path = ply_file.replace(".ply", ".pcd")
    # prefer RGB over intensity (tiled point cloud does not support both)
    intensity = intensity if rgb is None else None
<<<<<<< HEAD
    array_to_pcd(positions, pcd_path, intensity=intensity, rgb=rgb)


def sample_pcd(
    pcd_path: str, points: int = 500_000, output_path: Optional[str] = None
) -> None:
    """Sample a point cloud to a given number of points.

    Args:
        pcd_path: The path to the point cloud.
        points: The number of points to sample. Defaults to ``500_000``.
        output_path: The path to save the sampled point cloud to. Defaults to :obj:`None`.

    Returns:
        None

    Raises:
        :exc:`ImportError`: If open3d is not installed (to install run ``pip install open3d``).
    """

    try:
        import open3d as o3d
    except ImportError as e:
        logger.error("Please install open3d first: pip install open3d")
        raise e

    if output_path is None:
        output_path = output_path.replace(".pcd", "_sampled.pcd")

    pcd = o3d.io.read_point_cloud(pcd_path)
    # open3d expects a step size (not a number of points)
    points_step_size = len(pcd.points) // points
    pcd = pcd.uniform_down_sample(points_step_size)
    o3d.io.write_point_cloud(
        output_path, pcd, write_ascii=False, compressed=True, print_progress=True
    )
=======
    array_to_pcd(positions, pcd_path, intensity=intensity, rgb=rgb)
>>>>>>> 84af58be
<|MERGE_RESOLUTION|>--- conflicted
+++ resolved
@@ -709,11 +709,7 @@
         positions: Array of xyz points (Nx3 shape).
         output_path: Path to write the pcd.
         intensity: Optional array of intensity values (Nx1 shape).
-<<<<<<< HEAD
         rgb: Optional array of rgb values (Nx3 shape).
-=======
-        rgb: optional Array of rgb values (Nx3 shape).
->>>>>>> 84af58be
 
     Returns:
         None
@@ -830,7 +826,6 @@
     pcd_path = ply_file.replace(".ply", ".pcd")
     # prefer RGB over intensity (tiled point cloud does not support both)
     intensity = intensity if rgb is None else None
-<<<<<<< HEAD
     array_to_pcd(positions, pcd_path, intensity=intensity, rgb=rgb)
 
 
@@ -866,7 +861,4 @@
     pcd = pcd.uniform_down_sample(points_step_size)
     o3d.io.write_point_cloud(
         output_path, pcd, write_ascii=False, compressed=True, print_progress=True
-    )
-=======
-    array_to_pcd(positions, pcd_path, intensity=intensity, rgb=rgb)
->>>>>>> 84af58be
+    )