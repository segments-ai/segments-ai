from __future__ import annotations

import copy
import json
import logging
import os
import random
import re
from collections import defaultdict
from io import BytesIO
from tempfile import NamedTemporaryFile
from typing import TYPE_CHECKING, Any, Dict, List, Mapping, Optional, Tuple, Union, cast
from urllib.parse import urlparse

import numpy as np
import numpy.typing as npt
import requests
from PIL import ExifTags, Image
from segments.typing import (
    EgoPose,
    ExportFormat,
    PointcloudCuboidLabelAttributes,
    TaskType,
)

# https://adamj.eu/tech/2021/05/13/python-type-hints-how-to-fix-circular-imports/
# https://stackoverflow.com/questions/61384752/how-to-type-hint-with-an-optional-import
if TYPE_CHECKING:
    import open3d as o3d
    from segments.dataset import SegmentsDataset
    from segments.typing import Release


#############
# Variables #
#############
session = requests.Session()
adapter = requests.adapters.HTTPAdapter(max_retries=3)
session.mount("http://", adapter)
session.mount("https://", adapter)
logger = logging.getLogger(__name__)
COMPATIBLE_TASK_TYPES = {
    ExportFormat.COCO_PANOPTIC: {
        TaskType.SEGMENTATION_BITMAP,
        TaskType.SEGMENTATION_BITMAP_HIGHRES,
    },
    ExportFormat.COCO_INSTANCE: {
        TaskType.SEGMENTATION_BITMAP,
        TaskType.SEGMENTATION_BITMAP_HIGHRES,
    },
    ExportFormat.YOLO: {
        TaskType.VECTOR,
        TaskType.BBOXES,
        TaskType.IMAGE_VECTOR_SEQUENCE,
    },
    ExportFormat.INSTANCE: {
        TaskType.SEGMENTATION_BITMAP,
        TaskType.SEGMENTATION_BITMAP_HIGHRES,
    },
    ExportFormat.INSTANCE_COLOR: {
        TaskType.SEGMENTATION_BITMAP,
        TaskType.SEGMENTATION_BITMAP_HIGHRES,
    },
    ExportFormat.SEMANTIC: {
        TaskType.SEGMENTATION_BITMAP,
        TaskType.SEGMENTATION_BITMAP_HIGHRES,
    },
    ExportFormat.SEMANTIC_COLOR: {
        TaskType.SEGMENTATION_BITMAP,
        TaskType.SEGMENTATION_BITMAP_HIGHRES,
    },
    ExportFormat.POLYGON: {
        TaskType.SEGMENTATION_BITMAP,
        TaskType.SEGMENTATION_BITMAP_HIGHRES,
    },
}


def bitmap2file(
    bitmap: npt.NDArray[np.uint32],
    is_segmentation_bitmap: bool = True,
) -> BytesIO:
    """Convert a label bitmap to a file with the proper format.

    Args:
        bitmap: A :class:`numpy.ndarray` with :class:`numpy.uint32` dtype where each unique value represents an instance id.
        is_segmentation_bitmap: If this is a segmentation bitmap. Defaults to :obj:`True`.

    Returns:
        A file object.

    Raises:
        :exc:`ValueError`: If the ``dtype`` is not :class:`np.uint32` or :class:`np.uint8`.
        :exc:`ValueError`: If the bitmap is not a segmentation bitmap.
    """

    # Convert bitmap to np.uint32, if it is not already
    if bitmap.dtype == "uint32":
        pass
    elif bitmap.dtype == "uint8":
        bitmap = np.uint32(bitmap)
    else:
        raise ValueError("Only np.ndarrays with np.uint32 dtype can be used.")

    if is_segmentation_bitmap:
        bitmap2 = np.copy(bitmap)
        bitmap2 = bitmap2[:, :, None].view(np.uint8)
        bitmap2[:, :, 3] = 255
    else:
        raise ValueError("Only segmentation bitmaps can be used.")

    f = BytesIO()
    Image.fromarray(bitmap2).save(f, "PNG")
    f.seek(0)
    return f


def get_semantic_bitmap(
    instance_bitmap: Optional[npt.NDArray[np.uint32]] = None,
    annotations: Optional[Dict[str, Any]] = None,
    id_increment: int = 0,
) -> Optional[npt.NDArray[np.uint32]]:
    """Convert an instance bitmap and annotations dict into a segmentation bitmap.

    Args:
        instance_bitmap: A :class:`numpy.ndarray` with :class:`numpy.uint32` ``dtype`` where each unique value represents an instance id. Defaults to :obj:`None`.
        annotations: An annotations dictionary. Defaults to :obj:`None`.
        id_increment: Increment the category ids with this number. Defaults to ``0``.

    Returns:
        An array here each unique value represents a category id.
    """

    if instance_bitmap is None or annotations is None:
        return None

    instance2semantic = [0] * (max([a["id"] for a in annotations], default=0) + 1)
    for annotation in annotations:
        instance2semantic[annotation["id"]] = annotation["category_id"] + id_increment
    instance2semantic = np.array(instance2semantic)

    semantic_label = instance2semantic[np.array(instance_bitmap, np.uint32)]
    return semantic_label


def export_dataset(
    dataset: SegmentsDataset,
    export_folder: str = ".",
    export_format: ExportFormat = ExportFormat.COCO_PANOPTIC,
    id_increment: int = 0,
    **kwargs: Any,
) -> Optional[Union[Tuple[str, Optional[str]], Optional[str]]]:
    """Export a dataset to a different format.

    +------------------+-------------------------------------------------------------+
    | Export format    | Supported dataset type                                      |
    +==================+=============================================================+
    | COCO panoptic    | ``segmentation-bitmap`` and ``segmentation-bitmap-highres`` |                                                              
    +------------------+-------------------------------------------------------------+
    | COCO instance    | ``segmentation-bitmap`` and ``segmentation-bitmap-highres`` |                                                               
    +------------------+-------------------------------------------------------------+
    | YOLO             | ``vector``, ``bboxes`` and ``image-vector-sequence``        |
    +------------------+-------------------------------------------------------------+
    | Instance         | ``segmentation-bitmap`` and ``segmentation-bitmap-highres`` |                                                               
    +------------------+-------------------------------------------------------------+
    | Colored instance | ``segmentation-bitmap`` and ``segmentation-bitmap-highres`` |                                                               
    +------------------+-------------------------------------------------------------+
    | Semantic         | ``segmentation-bitmap`` and ``segmentation-bitmap-highres`` |                                                               
    +------------------+-------------------------------------------------------------+
    | Colored semantic | ``segmentation-bitmap`` and ``segmentation-bitmap-highres`` |                                                               
    +------------------+-------------------------------------------------------------+
    | Polygon          | ``segmentation-bitmap`` and ``segmentation-bitmap-highres`` |
    +------------------+-------------------------------------------------------------+

    Example:

    .. code-block:: python

        # pip install segments-ai
        from segments import SegmentsClient, SegmentsDataset
        from segments.utils import export_dataset

        # Initialize a SegmentsDataset from the release file
        client = SegmentsClient('YOUR_API_KEY')
        release = client.get_release('jane/flowers', 'v1.0') # Alternatively: release = 'flowers-v1.0.json'
        dataset = SegmentsDataset(release, labelset='ground-truth', filter_by=['labeled', 'reviewed'])

        # Export to COCO panoptic format
        export_dataset(dataset, export_format='coco-panoptic')


    Alternatively, you can use the initialized :class:`.SegmentsDataset` to loop through the samples and labels, and visualize or process them in any way you please:

    .. code-block:: python

        import matplotlib.pyplot as plt
        from segments.utils import get_semantic_bitmap

        for sample in dataset:
            # Print the sample name and list of labeled objects
            print(sample['name'])
            print(sample['annotations'])

            # Show the image
            plt.imshow(sample['image'])
            plt.show()

            # Show the instance segmentation label
            plt.imshow(sample['segmentation_bitmap'])
            plt.show()

            # Show the semantic segmentation label
            semantic_bitmap = get_semantic_bitmap(sample['segmentation_bitmap'], sample['annotations'])
            plt.imshow(semantic_bitmap)
            plt.show()

    Args:
        dataset: A :class:`.SegmentsDataset`.
        export_folder: The folder to export the dataset to. Defaults to ``.``.
        export_format: The destination format. Defaults to ``coco-panoptic``.
        id_increment: Increment the category ids with this number. Defaults to ``0``. Ignored unless ``export_format`` is ``semantic`` or ``semantic-color``.

    Returns:
        Returns the file name and the image directory name (for COCO panoptic, COCO instance, YOLO and polygon), or returns the export folder name (for (colored) instance and (colored) panoptic).

    Raises:
        :exc:`ImportError`: If scikit image is not installed (to install run ``pip install scikit-image``).
        :exc:`ValueError`: If an unvalid ``export_format`` is used.
    """

    try:
        import skimage  # noqa: F401
    except ImportError as e:
        logger.error("Please install scikit-image first: pip install scikit-image.")
        raise e

    print("Exporting dataset. This may take a while...")
    if export_format == ExportFormat.COCO_PANOPTIC:
        if dataset.task_type not in COMPATIBLE_TASK_TYPES[export_format]:
            raise ValueError(
                "Only datasets of type 'segmentation-bitmap' and 'segmentation-bitmap-highres' can be exported to this format."
            )
        from .export import export_coco_panoptic

        return export_coco_panoptic(dataset, export_folder)
    elif export_format == ExportFormat.COCO_INSTANCE:
        if dataset.task_type not in COMPATIBLE_TASK_TYPES[export_format]:
            raise ValueError(
                "Only datasets of type 'segmentation-bitmap' and 'segmentation-bitmap-highres' can be exported to this format."
            )
        from .export import export_coco_instance

        return export_coco_instance(dataset, export_folder)
    elif export_format == ExportFormat.YOLO:
        if dataset.task_type not in COMPATIBLE_TASK_TYPES[export_format]:
            raise ValueError(
                'Only datasets of type "segmentation-bitmap", "segmentation-bitmap-highres", "vector", "bboxes" and "keypoints" can be exported to this format.'
            )
        from .export import export_yolo

        return export_yolo(
            dataset,
            export_folder,
            image_width=kwargs.get("image_width", None),
            image_height=kwargs.get("image_height", None),
        )
    elif export_format in {
        ExportFormat.SEMANTIC_COLOR,
        ExportFormat.INSTANCE_COLOR,
        ExportFormat.SEMANTIC,
        ExportFormat.INSTANCE,
    }:
        if dataset.task_type not in COMPATIBLE_TASK_TYPES[export_format]:
            raise ValueError(
                "Only datasets of type 'segmentation-bitmap' and 'segmentation-bitmap-highres' can be exported to this format."
            )
        from .export import export_image

        return export_image(dataset, export_folder, export_format, id_increment)
    elif export_format == ExportFormat.POLYGON:
        if dataset.task_type not in COMPATIBLE_TASK_TYPES[export_format]:
            raise ValueError(
                'Only datasets of type "segmentation-bitmap" and "segmentation-bitmap-highres" can be exported to this format.'
            )
        from .export import export_polygon

        return export_polygon(dataset, export_folder)
    else:
        raise ValueError("Please choose a valid export_format.")


def load_image_from_url(
    url: str, save_filename: Optional[str] = None, s3_client: Optional[Any] = None
) -> Image.Image:
    """Load an image from url.

    Args:
        url: The image url.
        save_filename: The filename to save to.
        s3_client: A boto3 S3 client, e.g. ``s3_client = boto3.client("s3")``. Needs to be provided if your images are in a private S3 bucket. Defaults to :obj:`None`.

    Returns:
        A PIL image.
    """
    if s3_client is not None:
        url_parsed = urlparse(url)
        regex = re.search(
            r"(.+).(s3|s3-accelerate).(.+).amazonaws.com", url_parsed.netloc
        )
        if regex:
            bucket = regex.group(1)

            if bucket == "segmentsai-prod":
                image = Image.open(BytesIO(session.get(url).content))
            else:
                # region_name = regex.group(2)
                key = url_parsed.path.lstrip("/")

                file_byte_string = s3_client.get_object(Bucket=bucket, Key=key)[
                    "Body"
                ].read()
                image = Image.open(BytesIO(file_byte_string))
    else:
        image = Image.open(BytesIO(session.get(url).content))
        # urllib.request.urlretrieve(url, save_filename)

    if save_filename is not None:
        if "exif" in image.info:
            image.save(save_filename, exif=image.info["exif"])
        else:
            image.save(save_filename)

    return image


def load_pointcloud_from_url(
    url: str, save_filename: Optional[str] = None, s3_client: Optional[Any] = None
) -> o3d.geometry.PointCloud:
    """Load a pointcloud from url.

    Args:
        url: The pointcloud url.
        save_filename: The filename to save to.
        s3_client: A boto3 S3 client, e.g. ``s3_client = boto3.client("s3")``. Needs to be provided if your point clouds are in a private S3 bucket. Defaults to :obj:`None`.

    Returns:
        A pointcloud.

    Raises:
        :exc:`ImportError`: If open3d is not installed (to install run ``pip install open3d``).
    """

    try:
        import open3d as o3d
    except ImportError as e:
        logger.error("Please install open3d first: pip install open3d")
        raise e

    def load_pointcloud_from_parsed_url(url: str) -> o3d.geometry.PointCloud:
        with NamedTemporaryFile(suffix=".pcd") as f:
            f.write(session.get(url).content)
            pointcloud = o3d.io.read_point_cloud(f.name)

        return pointcloud

    if s3_client is not None:
        url_parsed = urlparse(url)
        regex = re.search(
            r"(.+).(s3|s3-accelerate).(.+).amazonaws.com", url_parsed.netloc
        )
        if regex:
            bucket = regex.group(1)

            if bucket == "segmentsai-prod":
                pointcloud = load_pointcloud_from_parsed_url(url)
            else:
                key = url_parsed.path.lstrip("/")
                file_byte_string = s3_client.get_object(Bucket=bucket, Key=key)[
                    "Body"
                ].read()
                with NamedTemporaryFile(suffix=".pcd") as f:
                    f.write(file_byte_string)
                    pointcloud = o3d.io.read_point_cloud(f.name)
    else:
        pointcloud = load_pointcloud_from_parsed_url(url)
    if save_filename is not None:
        o3d.io.write_point_cloud(save_filename, pointcloud)

    return pointcloud


def load_label_bitmap_from_url(
    url: str, save_filename: Optional[str] = None
) -> npt.NDArray[np.uint32]:
    """Load a label bitmap from url.

    Args:
        url: The label bitmap url.
        save_filename: The filename to save to.

    Returns:
        A :class:`numpy.ndarray` with :class:`numpy.uint32` ``dtype`` where each unique value represents an instance id.
    """

    def extract_bitmap(
        bitmap: Image.Image,
    ) -> npt.NDArray[np.uint32]:
        bitmap_array = np.array(bitmap)
        bitmap_array[:, :, 3] = 0
        bitmap_array = bitmap_array.view(np.uint32).squeeze(2)
        return bitmap_array

    bitmap = Image.open(BytesIO(session.get(url).content))
    bitmap_array = extract_bitmap(bitmap)

    if save_filename:
        Image.fromarray(bitmap_array).save(save_filename)

    return bitmap_array


def load_release(release: Release) -> Any:
    """Load JSON from Segments release.

    Args:
        release: A Segments release.

    Returns:
        A JSON with the release labels.
    """
    release_file = cast(str, release.attributes.url)  # TODO Fix in the backend.
    content = requests.get(release_file)
    return json.loads(content.content)


def handle_exif_rotation(image: Image.Image) -> Image.Image:
    """Handle the exif rotation of a PIL image.

    Args:
        image: A PIL image.

    Returns:
        A rotated PIL image.
    """

    def get_key_by_value(dictionary: Mapping[int, str], value: str) -> int:
        for k, v in dictionary.items():
            if v == value:
                return k
        raise ValueError(f"No such value {value}.")

    try:
        orientation = get_key_by_value(ExifTags.TAGS, "Orientation")
        exif = dict(image.getexif().items())
        if exif[orientation] == 3:
            image = image.transpose(Image.ROTATE_180)
        elif exif[orientation] == 6:
            image = image.transpose(Image.ROTATE_270)
        elif exif[orientation] == 8:
            image = image.transpose(Image.ROTATE_90)
        return image
    except (AttributeError, KeyError, IndexError, ValueError):
        return image


def show_polygons(
    image_directory_path: str,
    image_id: int,
    exported_polygons_path: str,
    seed: int = 0,
    output_path: Optional[str] = None,
) -> None:
    """Show the exported contours of a segmented image (i.e., resulting from :func:`.export_dataset` with polygon export format).

    Args:
        image_directory_path: The image directory path.
        image_id: The image id (this can be found in the exported polygons JSON file).
        exported_polygons_path: The exported polygons path.
        seed: The seed used to generate random colors. Defaults to ``0``.
        output_path: The directory to save the plot to. Defaults to :obj:`None`.

    Returns:
        None

    Raises:
        :exc:`ImportError`: If matplotlib is not installed.
    """

    try:
        from matplotlib import image
        from matplotlib import pyplot as plt
        from matplotlib.patches import Polygon
    except ImportError as e:
        logger.error("Please install matplotlib first: pip install matplotlib.")
        raise e

    def find_image_name(images: List[Dict[str, Any]], image_id: int) -> str:
        for image in images:
            if image["id"] == image_id:
                return cast(str, image["file_name"])
        raise KeyError("Cannot find the image id. Please provide a valid id.")

    def get_random_color() -> Tuple[float, float, float]:
        return (random.uniform(0, 1), random.uniform(0, 1), random.uniform(0, 1))

    def normalize(color: List[int]) -> Tuple[float, float, float]:
        """Transform a color from 0-255 range to 0-1 range and from a list to a tuple, e.g., [255, 0, 123] to (1, 0, 0.5)."""
        return (color[0] / 255, color[1] / 255, color[2] / 255)

    random.seed(seed)

    with open(exported_polygons_path, "r") as f:
        polygons = json.load(f)

    image_name = find_image_name(polygons["images"], image_id)
    image = image.imread(f"{image_directory_path}/{image_name}")

    # {category id: (category name, color)}
    categories = {
        category["id"]: (
            category["name"],
            normalize(category["color"]) if category["color"] else get_random_color(),
        )
        for category in polygons["categories"]
    }

    # {category id: polygons}
    annotations = defaultdict(list)
    filtered_annotations = filter(
        lambda dictionary: dictionary["image_id"] == image_id, polygons["annotations"]
    )
    for annotation in filtered_annotations:
        annotations[annotation["category_id"]].extend(annotation["polygons"])

    # {category name: (polygons, color)}
    category_name_polygons_with_annotations = {
        category_name: (annotations[category_id], category_color)
        for category_id, (category_name, category_color) in categories.items()
        if annotations[category_id]
    }

    fig, (ax1, ax2, ax3) = plt.subplots(
        nrows=1, ncols=3, sharex=True, sharey=True, figsize=(25, 10)
    )

    used_category_names = set()
    for category_name, (
        polygons,
        color,
    ) in category_name_polygons_with_annotations.items():
        for p in polygons:
            polygon = Polygon(
                xy=np.asarray(p).reshape(-1, 2),
                facecolor=color,
                edgecolor=color,
                label=category_name
                if category_name not in used_category_names
                else None,
                closed=True,
                alpha=0.5,
            )

            used_category_names.add(category_name)
            polygon_copy = copy.deepcopy(polygon)
            polygon_copy.set_label(None)

            ax1.add_patch(polygon)
            # An Artist, container or primitive, cannot be contained in multiple containers, which is consistent with the fact that each Artist holds the parent container as a bare object, not in a list.
            ax2.add_patch(polygon_copy)

    # Ax 2
    # ax2.axis("off")
    ax2.set_title("Both")
    ax2.imshow(image)
    ax2.set_xlabel("Width (pixels)")

    # Ax 1 (uses the aspect ratio of the image in axes 2)
    # ax1.axis("off")
    ax1.set_title("Label")
    # ax1.imshow(image)
    # https://stackoverflow.com/a/44655020
    aspect = np.diff(ax1.get_xlim())[0] / np.diff(ax1.get_ylim())[0]
    aspect /= np.diff(ax2.get_xlim())[0] / np.diff(ax2.get_ylim())[0]
    aspect = np.abs(aspect)
    ax1.set_aspect(aspect)
    ax1.set_xlabel("Width (pixels)")
    ax1.set_ylabel("Height (pixels)")

    # Ax 3
    # ax3.axis("off")
    ax3.set_title("Image")
    ax3.imshow(image)
    ax3.set_xlabel("Width (pixels)")

    fig.legend()

    if output_path:
        path = os.path.join(
            output_path, f"exported_polygons_from_image_id_{image_id:04d}"
        )
        plt.savefig(path, bbox_inches="tight")

    plt.show()


def cuboid_to_segmentation(
    pointcloud: npt.NDArray[np.float32],
    label_attributes: PointcloudCuboidLabelAttributes,
    ego_pose: Optional[EgoPose] = None,
) -> npt.NDArray[np.uint32]:
    """Convert a cuboid label to an instance segmentation label.

    Args:
        pointcloud: A pointcloud of size Nx3.
        label_attributes: A cuboid label from a single frame interface or one frame from a sequence interface.

    Returns:
        An instance segmentation label of size Nx1 mapping each point cloud point to a cuboid instance.

    Raises:
        :exc:`ImportError`: If pyquaternion is not installed (to install run ``pip install pyquaternion``).
        :exc:`ImportError`: If open3d is not installed (to install run ``pip install open3d``).
    """

    try:
        from pyquaternion import Quaternion
    except ImportError as e:
        logger.error("Please install pyquaternion first: pip install pyquaternion")
        raise e

    try:
        import open3d as o3d
    except ImportError as e:
        logger.error("Please install open3d first: pip install open3d")
        raise e

    # check dimensions of input
    assert pointcloud.shape[1] == 3, "Pointcloud must have shape (N, 3)"
    assert label_attributes.annotations, "Label must have annotations"

    # create cuboids
    cuboids = {}
    for annotation in label_attributes.annotations:
        center = np.array(
            [annotation.position.x, annotation.position.y, annotation.position.z]
        )
        extent = np.array(
            [annotation.dimensions.x, annotation.dimensions.y, annotation.dimensions.z]
        )
        if annotation.rotation:
            rotation = o3d.geometry.get_rotation_matrix_from_quaternion(
                np.array(
                    [
                        annotation.rotation.qx,
                        annotation.rotation.qy,
                        annotation.rotation.qz,
                        annotation.rotation.qw,
                    ]
                )
            )
        else:
            rotation = o3d.geometry.get_rotation_matrix_from_xyz((0, 0, annotation.yaw))

        # create cuboid
        cuboid = o3d.geometry.OrientedBoundingBox(
            center=center, extent=extent, R=rotation
        )

        cuboids[annotation.id] = cuboid

        # transform cuboids from world to lidar coordinate frame
        transformation = np.eye(4)
        if ego_pose and ego_pose.position:
            pos = ego_pose.position
            transformation[:3, 3] = np.array([pos.x, pos.y, pos.z])
        if ego_pose and ego_pose.heading:
            rot = ego_pose.heading
            rotq = Quaternion(
                x=rot.qx, y=rot.qy, z=rot.qz, w=rot.qw
            ).inverse.transformation_matrix
            transformation[:3, :3] = rotq[:3, :3]
        # tranform = rotate + translate (bug: transform not defined for OrientedBoundingBox)
        cuboid.translate(-transformation[:3, 3])
        cuboid.rotate(transformation[:3, :3])

    # map each point to a cuboid instance
    result = np.zeros(pointcloud.shape[0], dtype=np.uint32)
    pointcloud = o3d.utility.Vector3dVector(pointcloud)
    for id, cuboid in cuboids.items():
        # get points inside cuboid
        inside = cuboid.get_point_indices_within_bounding_box(pointcloud)
        result[inside] = id

    return result


def array_to_pcd(
    positions: npt.NDArray[np.float32],
    output_path: str,
    intensity: Optional[npt.NDArray[np.float32]] = None,
    rgb: Optional[npt.NDArray[np.float32]] = None,
) -> None:
    """Convert a numpy array to a pcd file.

    Args:
        positions: Array of xyz points (Nx3 shape).
        output_path: Path to write the pcd.
        intensity: Optional array of intensity values (Nx1 shape).
        rgb: Optional array of rgb values (Nx3 shape) where red, green and blue are values between 0 and 255 or 0 and 1.

    Returns:
        None

    Raises:
        :exc:`ImportError`: If open3d is not installed (to install run ``pip install open3d``).
        :exc:`AssertionError`: If the positions array does not have shape (N, 3).
        :exc:`AssertionError`: If the intensity array does not have shape (N, 1).
        :exc:`AssertionError`: If the rgb array does not have shape (N, 3).
        :exc:`AssertionError`: If the intensity array does not have the same length as the positions array.
        :exc:`AssertionError`: If the rgb array does not have the same length as the positions array.
    """

    try:
        import open3d as o3d
    except ImportError as e:
        logger.error("Please install open3d first: pip install open3d")
        raise e

    assert (
        positions.shape[1] == 3
    ), f"Positions must have shape (N, 3) but has shape {positions.shape}"

    # cast to float32
    positions = positions.astype(np.float32)
    intensity = intensity.astype(np.float32) if intensity is not None else None
    rgb = rgb.astype(np.float32) if rgb is not None else None

    device = o3d.core.Device("CPU:0")
    dtype = o3d.core.float32
    pcd = o3d.t.geometry.PointCloud(device)
    pcd.point["positions"] = o3d.core.Tensor(positions, dtype, device)

    if intensity is not None:
        assert len(intensity) == len(
            positions
        ), f"Intensity must have same length as positions but intensity has shape {intensity.shape} and positions has shape {positions.shape}"
        assert (
            len(intensity.shape) == 2 and intensity.shape[1] == 1
        ), f"Intensity must have shape (N,) but has shape {intensity.shape}"
        pcd.point["intensity"] = o3d.core.Tensor(intensity, dtype, device)

    if rgb is not None:
        assert len(rgb) == len(
            positions
        ), f"RGB must have same length as positions but RGB has shape {rgb.shape} and positions has shape {positions.shape}"
        assert (
            rgb.shape[1] == 3
        ), f"RGB must have shape (N, 3) but has shape {rgb.shape}"

        # check rgb encoding (0-255 or 0-1)
        if np.max(rgb) > 1:
            rgb /= 255.0  # map 0-255 to 0-1 (open3d expects rgb values between 0 and 1)

        pcd.point["colors"] = o3d.core.Tensor(rgb, dtype, device)

    o3d.t.io.write_point_cloud(
        output_path, pcd, compressed=True, write_ascii=False, print_progress=True
    )


def ply_to_pcd(ply_file: str) -> None:
    """Convert a .ply file to a .pcd file.

    Args:
        ply_file: The path to the .ply file.

    Returns:
        None

    Raises:
        :exc:`ImportError`: If plyfile is not installed (to install run ``pip install plyfile``).
        :exc:`KeyError`: If the positions are not found in the ply file (expected colum names are ``x``, ``y`` and ``z``).
    """

    try:
        from plyfile import PlyData
    except ImportError as e:
        logger.error("Please install plyfile first: pip install plyfile")
        raise e

    with open(ply_file, "rb") as f:
        ply = PlyData.read(f)

    try:
        positions = np.stack(
            (ply["vertex"]["x"], ply["vertex"]["y"], ply["vertex"]["z"]), axis=-1
        )
    except KeyError:
        raise KeyError("Could not find the positions in the ply file.")

    try:
        intensity = np.array(ply["vertex"]["intensity"]).reshape(-1, 1)
    except KeyError:
        try:
            intensity = np.array(ply["vertex"]["i"]).reshape(-1, 1)
        except KeyError:
            intensity = None

    try:
        rgb = np.stack(
            (ply["vertex"]["r"], ply["vertex"]["g"], ply["vertex"]["b"]), axis=-1
        )
    except KeyError:
        try:
            rgb = np.stack(
                (ply["vertex"]["red"], ply["vertex"]["green"], ply["vertex"]["blue"]),
                axis=-1,
            )
        except KeyError:
            rgb = None

    pcd_path = ply_file.replace(".ply", ".pcd")
    # prefer RGB over intensity (tiled point cloud does not support both)
    intensity = intensity if rgb is None else None
    array_to_pcd(positions, pcd_path, intensity=intensity, rgb=rgb)


def sample_pcd(
    pcd_path: str, points: int = 500_000, output_path: Optional[str] = None
) -> None:
    """Sample a point cloud to a given number of points.

    Args:
        pcd_path: The path to the point cloud.
        points: The number of points to sample. Defaults to ``500_000``.
        output_path: The path to save the sampled point cloud to. Defaults to :obj:`None`.

    Returns:
        None

    Raises:
        :exc:`ImportError`: If open3d is not installed (to install run ``pip install open3d``).
    """

    try:
        import open3d as o3d
    except ImportError as e:
        logger.error("Please install open3d first: pip install open3d")
        raise e

    if output_path is None:
        output_path = output_path.replace(".pcd", "_sampled.pcd")

    pcd = o3d.io.read_point_cloud(pcd_path)
    # open3d expects a step size (not a number of points)
    points_step_size = len(pcd.points) // points
    pcd = pcd.uniform_down_sample(points_step_size)
    o3d.io.write_point_cloud(
        output_path, pcd, write_ascii=False, compressed=True, print_progress=True
<<<<<<< HEAD
    )
=======
    )


def encode_rgb(rgbs: List[RGB]) -> np.ndarray:
    """Encode RGB values to a numpy array. R, G and B are 8 bit uints (0-255) and are cast to a single float32 rgb value.

    Args:
        rgbs: A list of RGB values.

    Returns:
        A numpy array of float32 rgb values.
    """

    def encode(rgb: RGB) -> np.float32:
        return np.float32((rgb[0] << 16) + (rgb[1] << 8) + rgb[2])

    return np.array([encode(rgb) for rgb in rgbs], dtype=np.float32)
>>>>>>> 1b31f6fb
<|MERGE_RESOLUTION|>--- conflicted
+++ resolved
@@ -857,24 +857,4 @@
     pcd = pcd.uniform_down_sample(points_step_size)
     o3d.io.write_point_cloud(
         output_path, pcd, write_ascii=False, compressed=True, print_progress=True
-<<<<<<< HEAD
-    )
-=======
-    )
-
-
-def encode_rgb(rgbs: List[RGB]) -> np.ndarray:
-    """Encode RGB values to a numpy array. R, G and B are 8 bit uints (0-255) and are cast to a single float32 rgb value.
-
-    Args:
-        rgbs: A list of RGB values.
-
-    Returns:
-        A numpy array of float32 rgb values.
-    """
-
-    def encode(rgb: RGB) -> np.float32:
-        return np.float32((rgb[0] << 16) + (rgb[1] << 8) + rgb[2])
-
-    return np.array([encode(rgb) for rgb in rgbs], dtype=np.float32)
->>>>>>> 1b31f6fb
+    )