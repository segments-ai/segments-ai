from __future__ import annotations

import json
import os
import time
import unittest
from typing import Any, Dict, cast

from segments.client import SegmentsClient
from segments.exceptions import (
    AlreadyExistsError,
    AuthenticationError,
    AuthorizationError,
    NetworkError,
    NotFoundError,
    ValidationError,
)
from segments.typing import (
    Collaborator,
    Dataset,
    File,
    Issue,
    Label,
    Labelset,
    Release,
    Sample,
    TaskType,
)
from typing_extensions import Final


##############
# Base class #
##############
class Test(unittest.TestCase):
    def setUp(self) -> None:
        API_KEY = os.getenv("SEGMENTS_API_KEY")
        API_URL = os.getenv("SEGMENTS_API_URL")
        self.owner = cast(str, os.getenv("DATASET_OWNER"))
        self.client = (
            SegmentsClient(api_key=API_KEY, api_url=API_URL)
            if API_URL
            else SegmentsClient(api_key=API_KEY)
        )
        self.datasets = json.loads(cast(str, os.getenv("DATASETS")))
        # First sample uuid
        self.sample_uuids = json.loads(cast(str, os.getenv("SAMPLE_UUIDS")))
        # Sample attribute type of the datasets
        self.sample_attribute_types = json.loads(
            cast(str, os.getenv("SAMPLE_ATTRIBUTE_TYPES"))
        )
        # Label attribute type of the datasets
        self.label_attribute_types = json.loads(
            cast(str, os.getenv("LABEL_ATTRIBUTE_TYPES"))
        )
        self.TIME_INTERVAL = 0.2  # Wait for API call to complete

    def tearDown(self) -> None:
        self.client.close()


###########
# Dataset #
###########
class TestDataset(Test):
    def setUp(self) -> None:
        super().setUp()

    def tearDown(self) -> None:
        super().tearDown()

    def test_get_datasets(self) -> None:
        datasets = self.client.get_datasets()
        for dataset in datasets:
            self.assertIsInstance(dataset, Dataset)

    def test_get_dataset(self) -> None:
        for dataset in self.datasets:
            dataset_identifier = f"{self.owner}/{dataset}"
            dataset = self.client.get_dataset(dataset_identifier)
            self.assertIsInstance(dataset, Dataset)

    def test_get_dataset_notfounderror(self) -> None:
        with self.assertRaises(NotFoundError):
            wrong_dataset_identifier = "abcde"
            self.client.get_dataset(wrong_dataset_identifier)

    def test_add_update_delete_dataset(self) -> None:
        arguments: Dict[str, Any] = {
            "name": "add_dataset",
            "description": "Test add_update_delete_dataset.",
            "task_type": "vector",
            "task_attributes": {
                "format_version": "0.1",
                "categories": [
                    {
                        "name": "test",
                        "id": 1,
                        "color": [0, 0, 0, 0],
                        "attributes": [
                            {
                                "name": "color",
                                "input_type": "select",
                                "values": ["green", "yellow", "red"],
                                "default_value": "red",
                            },
                            {
                                "name": "description",
                                "input_type": "text",
                                "default_value": "A nice car.",
                            },
                            {
                                "name": "number_of_wheels",
                                "input_type": "number",
                                "min": 1,
                                "max": 20,
                                "step": 1,
                                "default_value": 4,
                            },
                            {
                                "name": "is_electric",
                                "input_type": "checkbox",
                                "default_value": False,
                            },
                        ],
                    },
                ],
            },
            "category": "people",
            "public": False,
            "readme": "Readme for add_update_delete_dataset.",
            "enable_skip_labeling": True,
            "enable_skip_reviewing": True,
            "enable_ratings": True,
            "organization": self.owner,
        }
        try:
            # Add dataset
            dataset = self.client.add_dataset(**arguments)
            self.assertIsInstance(dataset, Dataset)
            # Update dataset
            arguments["dataset_identifier"] = f"{self.owner}/{arguments['name']}"
            del arguments["name"]
            del arguments["organization"]
            dataset = self.client.update_dataset(**arguments)
            self.assertIsInstance(dataset, Dataset)
        except AlreadyExistsError:
            pass
        finally:
            # Delete dataset
            self.client.delete_dataset(f"{self.owner}/add_dataset")

    def test_update_dataset_notfounderror(self) -> None:
        with self.assertRaises(NotFoundError):
            wrong_dataset_identifier = "abcde"
            self.client.update_dataset(wrong_dataset_identifier)

    def test_delete_dataset_notfounderror(self) -> None:
        with self.assertRaises(NotFoundError):
            wrong_dataset_identifier = "abcde"
            self.client.delete_dataset(wrong_dataset_identifier)

    def test_clone_dataset_networkerror(self) -> None:
        with self.assertRaises(NetworkError):
            wrong_dataset_identifier = "abcde"
            self.client.clone_dataset(wrong_dataset_identifier)

    def test_clone_dataset_defaults(self) -> None:
<<<<<<< HEAD
        name = "example-images-segmentation"
        dataset_identifier = f"{self.owner}/{name}"
=======
        dataset_identifier = f"{self.owner}/example-images-segmentation"
        new_name = "example-images-segmentation-clone"
>>>>>>> 4af667d2
        try:
            clone = self.client.clone_dataset(
                dataset_identifier, organization=self.owner
            )

            self.assertIsInstance(clone, Dataset)
            self.assertEqual(clone.name, "example-images-segmentation-clone")
            self.assertEqual(clone.task_type, "segmentation-bitmap")
            self.assertEqual(clone.public, False)
        except AlreadyExistsError:
            pass
        finally:
            # Delete dataset
<<<<<<< HEAD
            self.client.delete_dataset(f"{self.owner}/{name}-clone")
=======
            self.client.delete_dataset(f"{self.owner}/{new_name}")
>>>>>>> 4af667d2

    def test_clone_dataset_custom(self) -> None:
        dataset_identifier = f"{self.owner}/example-images-vector"

        new_name = "example-images-vector-clone"
        new_task_type: TaskType = "vector"

        try:
            clone = self.client.clone_dataset(
                dataset_identifier,
                new_name=new_name,
                new_task_type=new_task_type,
                organization=self.owner,
            )

            self.assertIsInstance(clone, Dataset)
            self.assertEqual(clone.name, new_name)
            self.assertEqual(clone.task_type, new_task_type)
        except AlreadyExistsError:
            pass
        finally:
            # Delete dataset
            self.client.delete_dataset(f"{self.owner}/{new_name}")

    def test_get_add_update_delete_dataset_collaborator(self) -> None:
        username = "admin-arnaud"
        role: Final = "admin"
        new_role: Final = "reviewer"
        for dataset in self.datasets:
            dataset_identifier = f"{self.owner}/{dataset}"
            try:
                # Add collaborator
                collaborator = self.client.add_dataset_collaborator(
                    dataset_identifier, username, role
                )
                self.assertIsInstance(collaborator, Collaborator)
                # Get collaborator
                collaborator = self.client.get_dataset_collaborator(
                    dataset_identifier, username
                )
                self.assertIsInstance(collaborator, Collaborator)
                # Update collaborator
                collaborator = self.client.update_dataset_collaborator(
                    dataset_identifier, username, new_role
                )
                self.assertIsInstance(collaborator, Collaborator)
            except AlreadyExistsError:
                pass
            finally:
                # Delete collaborator
                self.client.delete_dataset_collaborator(dataset_identifier, username)

    def test_delete_dataset_collaborator_notfounderror(self) -> None:
        # Wrong dataset identifier and wrong username
        with self.assertRaises(NotFoundError):
            wrong_dataset_identifier = "abcde"
            wrong_username = "abcde"
            self.client.delete_dataset_collaborator(
                wrong_dataset_identifier, wrong_username
            )
        # Right dataset identifier and wrong username
        with self.assertRaises(NotFoundError):
            right_dataset_identifier = f"{self.owner}/{self.datasets[0]}"
            wrong_username = "abcde"
            self.client.delete_dataset_collaborator(
                right_dataset_identifier, wrong_username
            )


##########
# Sample #
##########
class TestSample(Test):
    def setUp(self) -> None:
        super().setUp()

    def tearDown(self) -> None:
        super().tearDown()

    def test_get_samples(self) -> None:
        name = None
        label_status = None
        metadata = None
        sort: Final = "created"
        direction: Final = "desc"
        for dataset in self.datasets:
            dataset_identifier = f"{self.owner}/{dataset}"
            samples = self.client.get_samples(
                dataset_identifier, name, label_status, metadata, sort, direction
            )
            for sample in samples:
                self.assertIsInstance(sample, Sample)

    def test_get_samples_notfounderror(self) -> None:
        with self.assertRaises(NotFoundError):
            wrong_dataset_identifier = "abcde"
            self.client.get_samples(wrong_dataset_identifier)

    def test_get_sample(self) -> None:
        labelset = "ground-truth"
        for sample_uuid in self.sample_uuids:
            sample = self.client.get_sample(sample_uuid, labelset)
            self.assertIsInstance(sample, Sample)

    def test_get_sample_notfounderror(self) -> None:
        with self.assertRaises(NotFoundError):
            wrong_uuid = "12345"
            self.client.get_sample(wrong_uuid)

    def test_add_update_delete_sample(self) -> None:
        metadata = {"weather": "sunny", "camera_id": 3}
        priority = 0
        # embedding = np.zeros(100).tolist()
        name = "Test sample"
        attributes_dict: Dict[str, Dict[str, Any]] = {
            "image": {"image": {"url": "url"}},
            "image-sequence": {
                "frames": [{"image": {"url": "url"}}, {"image": {"url": ""}}]
            },
            "pointcloud": {
                "pcd": {"url": "url", "type": "kitti"},
                "ego_pose": {
                    "position": {"x": 0, "y": 0, "z": 0},
                    "heading": {"qx": 0, "qy": 0, "qz": 0, "qw": 0},
                },
                "default_z": -1,
                "name": "test_name",
                "timestamp": 1000,
            },
            "pointcloud-sequence": {
                "frames": [
                    {
                        "pcd": {"url": "url", "type": "kitti"},
                        "ego_pose": {
                            "position": {"x": 0, "y": 0, "z": 0},
                            "heading": {"qx": 0, "qy": 0, "qz": 0, "qw": 0},
                        },
                        "default_z": -1,
                        "name": "test_name",
                        "timestamp": 1000,
                    },
                    {
                        "pcd": {"url": "url", "type": "kitti"},
                        "ego_pose": {
                            "position": {"x": 0, "y": 0, "z": 0},
                            "heading": {"qx": 0, "qy": 0, "qz": 0, "qw": 0},
                        },
                        "default_z": -1,
                        "name": "test_name",
                        "timestamp": 1000,
                    },
                ]
            },
            "text": {"text": "This is a test sentence."},
        }
        # Multi-sensor
        attributes_dict["multi-sensor"] = {
            "sensors": [
                {
                    "name": "Lidar",
                    "task_type": "pointcloud-cuboid-sequence",
                    "attributes": attributes_dict["pointcloud-sequence"],
                },
                {
                    "name": "Camera 1",
                    "task_type": "image-vector-sequence",
                    "attributes": attributes_dict["image-sequence"],
                },
                {
                    "name": "Camera 2",
                    "task_type": "image-vector-sequence",
                    "attributes": attributes_dict["image-sequence"],
                },
            ]
        }
        for sample_attribute_type, dataset in zip(
            self.sample_attribute_types, self.datasets
        ):
            dataset_identifier = f"{self.owner}/{dataset}"
            attributes = attributes_dict[sample_attribute_type]
            try:
                sample = self.client.add_sample(
                    dataset_identifier,
                    name,
                    attributes,
                    metadata,
                    priority,  # embedding
                )
                self.assertIsInstance(sample, Sample)
                sample = self.client.update_sample(
                    sample.uuid,
                    name,
                    attributes,
                    metadata,
                    priority,  # embedding
                )
                self.assertIsInstance(sample, Sample)
            finally:
                self.client.delete_sample(sample.uuid)

            # Bulk endpoint
            returned_samples = None
            try:
                samples = [
                    {"name": f"sample_{1}", "attributes": attributes},
                    {"name": f"sample_{2}", "attributes": attributes},
                ]
                returned_samples = self.client.add_samples(dataset_identifier, samples)
            except AlreadyExistsError:
                pass
            finally:
                if returned_samples:
                    for sample in returned_samples:
                        self.client.delete_sample(sample.uuid)

    def test_update_sample_notfounderror(self) -> None:
        with self.assertRaises(NotFoundError):
            wrong_uuid = "12345"
            self.client.update_sample(wrong_uuid)

    def test_delete_sample_notfounderror(self) -> None:
        with self.assertRaises(NotFoundError):
            wrong_uuid = "12345"
            self.client.delete_sample(wrong_uuid)


#########
# Label #
#########
class TestLabel(Test):
    def setUp(self) -> None:
        super().setUp()

    def tearDown(self) -> None:
        super().tearDown()

    # def test_get_label(self) -> None:
    #     labelset = "ground-truth"
    #     for sample_uuid in self.sample_uuids:
    #         label = self.client.get_label(sample_uuid, labelset)
    #         self.assertIsInstance(label, Label)

    def test_add_update_get_delete_label(self) -> None:
        # task_attributes = [
        #     {
        #         "name": "color",
        #         "input_type": "select",
        #         "values": ["green", "yellow", "red"],
        #         "default_value": "red",
        #     },
        #     {
        #         "name": "description",
        #         "input_type": "text",
        #         "default_value": "A nice car.",
        #     },
        #     {
        #         "name": "number_of_wheels",
        #         "input_type": "number",
        #         "min": "1",
        #         "max": "20",
        #         "step": "1",
        #         "default_value": 4,
        #     },
        #     {
        #         "name": "is_electric",
        #         "input_type": "checkbox",
        #         "default_value": False,
        #     },
        #
        image_or_object_attributes = {  # sample-level attributes
            "scene_type": "crossroads",
            "weather": "sunny",
            "isRaining": True,
        }
        label_attributes: Dict[str, Dict[str, Any]] = {
            "image-segmentation": {
                "format_version": "0.1",
                "annotations": [
                    {
                        "id": 1,
                        "category_id": 1,
                        "attributes": image_or_object_attributes,
                    },
                    {
                        "id": 2,
                        "category_id": 1,
                        "attributes": image_or_object_attributes,
                    },
                    {
                        "id": 3,
                        "category_id": 4,
                        "attributes": image_or_object_attributes,
                    },
                ],
                "segmentation_bitmap": {
                    "url": "https://segmentsai-staging.s3.eu-west-2.amazonaws.com/assets/davy/ddf55e99-1a6f-42d2-83e9-8657de3259a1.png"
                },
                "image_attributes": image_or_object_attributes,
            },
            "image-vector": {
                "format_version": "0.1",
                "annotations": [
                    {
                        "id": 1,
                        "category_id": 1,
                        "type": "bbox",
                        "points": [[12.34, 56.78], [90.12, 34.56]],
                        "attributes": image_or_object_attributes,
                    },
                    {
                        "id": 2,
                        "category_id": 2,
                        "type": "polygon",
                        "points": [
                            [12.34, 56.78],
                            [90.12, 34.56],
                            [78.91, 23.45],
                            [67.89, 98.76],
                            [54.32, 10.01],
                        ],
                        "attributes": image_or_object_attributes,
                    },
                    {
                        "id": 3,
                        "category_id": 3,
                        "type": "polyline",
                        "points": [
                            [12.34, 56.78],
                            [90.12, 34.56],
                            [78.91, 23.45],
                            [67.89, 98.76],
                            [54.32, 10.01],
                        ],
                        "attributes": image_or_object_attributes,
                    },
                    {
                        "id": 4,
                        "category_id": 4,
                        "type": "point",
                        "points": [[12.34, 56.78]],
                        "attributes": image_or_object_attributes,
                    },
                ],
                "image_attributes": image_or_object_attributes,
            },
            "image-sequence-vector": {
                "format_version": "0.2",
                "frames": [
                    {
                        "format_version": "0.1",
                        "timestamp": "00001",
                        "annotations": [
                            {
                                "id": 1,
                                "category_id": 1,
                                "track_id": 6,
                                "is_keyframe": True,
                                "type": "bbox",
                                "points": [[12.34, 56.78], [90.12, 34.56]],
                                "attributes": image_or_object_attributes,
                            },
                            {
                                "id": 2,
                                "category_id": 2,
                                "track_id": 5,
                                "is_keyframe": True,
                                "type": "polygon",
                                "points": [
                                    [12.34, 56.78],
                                    [90.12, 34.56],
                                    [78.91, 23.45],
                                    [67.89, 98.76],
                                    [54.32, 10.01],
                                ],
                                "attributes": image_or_object_attributes,
                            },
                            {
                                "id": 3,
                                "category_id": 3,
                                "track_id": 4,
                                "is_keyframe": True,
                                "type": "polyline",
                                "points": [
                                    [12.34, 56.78],
                                    [90.12, 34.56],
                                    [78.91, 23.45],
                                    [67.89, 98.76],
                                    [54.32, 10.01],
                                ],
                                "attributes": image_or_object_attributes,
                            },
                            {
                                "id": 4,
                                "category_id": 4,
                                "track_id": 3,
                                "is_keyframe": True,
                                "type": "point",
                                "points": [[12.34, 56.78]],
                                "attributes": image_or_object_attributes,
                            },
                        ],
                        "image_attributes": image_or_object_attributes,
                    }
                ],
            },
            "pointcloud-segmentation": {
                "format_version": "0.1",
                "annotations": [
                    {
                        "id": 1,
                        "category_id": 1,
                        "attributes": image_or_object_attributes,
                    },
                    {
                        "id": 2,
                        "category_id": 1,
                        "attributes": image_or_object_attributes,
                    },
                    {
                        "id": 3,
                        "category_id": 4,
                        "attributes": image_or_object_attributes,
                    },
                ],
                "point_annotations": [0, 0, 0, 3, 2, 2, 2, 1, 3],
            },
            "pointcloud-cuboid": {
                "format_version": "0.1",
                "annotations": [
                    {
                        "id": 1,
                        "category_id": 1,
                        "type": "cuboid",
                        "position": {"x": 0.0, "y": 0.2, "z": 0.5},
                        "dimensions": {"x": 1.2, "y": 1, "z": 1},
                        "yaw": 1.63,
                    }
                ],
            },
            "pointcloud-sequence-segmentation": {
                "format_version": "0.2",
                "frames": [
                    {
                        "format_version": "0.2",
                        "annotations": [
                            {
                                "id": 1,  # the object id
                                "category_id": 1,  # the category id
                                "track_id": 3,  # this id is used to link objects across frames
                            },
                            {"id": 2, "category_id": 1, "track_id": 4},
                            {"id": 3, "category_id": 4, "track_id": 5},
                        ],
                        "point_annotations": [
                            0,
                            0,
                            0,
                            3,
                            2,
                            2,
                            2,
                            1,
                            3,
                        ],  # refers to object ids
                    }
                ],
            },
            "pointcloud-sequence-cuboid": {
                "format_version": "0.2",
                "frames": [
                    {
                        "format_version": "0.2",
                        "timestamp": "00001",  # this field is only included if the sample has a timestamp
                        "annotations": [
                            {
                                "id": 1,  # the object id
                                "category_id": 1,  # the category id
                                "type": "cuboid",  # refers to the annotation type (cuboid)
                                "position": {"x": 0.0, "y": 0.2, "z": 0.5},
                                "dimensions": {"x": 1.2, "y": 1, "z": 1},
                                "yaw": 1.63,
                                "is_keyframe": True,  # whether this frame is a keyframe
                                "track_id": 6,  # this id is used to links objects across frames
                            },
                            {
                                "id": 2,
                                "category_id": 2,
                                "type": "cuboid",
                                "position": {"x": 0.0, "y": 0.2, "z": 0.5},
                                "dimensions": {"x": 1.2, "y": 1, "z": 1},
                                "yaw": 1.63,
                                "is_keyframe": False,
                                "track_id": 7,
                            },
                        ],
                    },
                ],
            },
            "text": {
                "format_version": "0.1",
                "annotations": [
                    {
                        "start": 0,  # the first character index of the label
                        "end": 5,  # the last character index of the the label (exclusive)
                        "category_id": 1,  # the category id
                    },
                    {"start": 7, "end": 12, "category_id": 0},
                    {"start": 20, "end": 30, "category_id": 2},
                ],
            },
        }
        # Multi-sensor
        label_attributes["multi-sensor"] = {
            "sensors": [
                {
                    "name": "Lidar",
                    "task_type": "pointcloud-cuboid-sequence",
                    "attributes": label_attributes["pointcloud-sequence-cuboid"],
                },
                {
                    "name": "Camera 1",
                    "task_type": "image-vector-sequence",
                    "attributes": label_attributes["image-sequence-vector"],
                },
                {
                    "name": "Camera 2",
                    "task_type": "image-vector-sequence",
                    "attributes": label_attributes["image-sequence-vector"],
                },
            ]
        }
        labelset = "ground-truth"
        label_status: Final = "PRELABELED"
        score = 1
        for sample_uuid, label_attribute_type in zip(
            self.sample_uuids, self.label_attribute_types
        ):
            attributes = label_attributes[label_attribute_type]
            try:
                # Add
                label = self.client.add_label(
                    sample_uuid, labelset, attributes, label_status, score
                )
                self.assertIsInstance(label, Label)
                # Update
                label = self.client.update_label(
                    sample_uuid, labelset, attributes, label_status, score
                )
                self.assertIsInstance(label, Label)
                # Get
                label = self.client.get_label(sample_uuid, labelset)
                self.assertIsInstance(label, Label)
            except AlreadyExistsError:
                pass
            finally:
                # Delete
                time.sleep(self.TIME_INTERVAL)
                self.client.delete_label(sample_uuid, labelset)


#########
# Issue #
#########
class TestIssue(Test):
    def setUp(self) -> None:
        super().setUp()

    def tearDown(self) -> None:
        super().tearDown()

    def test_get_issues(self) -> None:
        for dataset in self.datasets:
            dataset_identifier = f"{self.owner}/{dataset}"
            issues = self.client.get_issues(dataset_identifier)
            for issue in issues:
                self.assertIsInstance(issue, Issue)

    def test_add_update_delete_issue(self) -> None:
        description = "You forgot to label this car."
        for sample_uuid in self.sample_uuids:
            issue = None
            try:
                # Add issue
                issue = self.client.add_issue(sample_uuid, description)
                self.assertIsInstance(issue, Issue)
                issue = self.client.update_issue(issue.uuid, description)
                self.assertIsInstance(issue, Issue)
            except AlreadyExistsError:
                pass
            finally:
                # Delete issue
                if issue:
                    self.client.delete_issue(issue.uuid)

    def test_add_issue_notfounderror(self) -> None:
        with self.assertRaises(NotFoundError):
            wrong_sample_uuid = "12345"
            description = "You forgot to label this car."
            self.client.add_issue(wrong_sample_uuid, description)

    def test_update_issue_notfounderror(self) -> None:
        with self.assertRaises(NotFoundError):
            wrong_sample_uuid = "12345"
            description = "You forgot to label this car."
            self.client.update_issue(wrong_sample_uuid, description)


############
# Labelset #
############
class TestLabelset(Test):
    def setUp(self) -> None:
        super().setUp()

    def tearDown(self) -> None:
        super().tearDown()

    def test_get_labelsets(self) -> None:
        for dataset in self.datasets:
            dataset_identifier = f"{self.owner}/{dataset}"
            labelsets = self.client.get_labelsets(dataset_identifier)
            for labelset in labelsets:
                self.assertIsInstance(labelset, Labelset)

    def test_get_labelsets_notfounderror(self) -> None:
        with self.assertRaises(NotFoundError):
            wrong_dataset_identifier = "abcde"
            self.client.get_labelsets(wrong_dataset_identifier)

    def test_get_labelset(self) -> None:
        for dataset in self.datasets:
            dataset_identifier = f"{self.owner}/{dataset}"
            labelsets = self.client.get_labelsets(dataset_identifier)
            for labelset in labelsets:
                labelset = self.client.get_labelset(dataset_identifier, labelset.name)
                self.assertIsInstance(labelset, Labelset)

    def test_get_labelset_notfounderror(self) -> None:
        # Wrong dataset identifier and wrong name
        with self.assertRaises(NotFoundError):
            wrong_dataset_identifier = "abcde"
            wrong_name = "abcde"
            self.client.get_labelset(wrong_dataset_identifier, wrong_name)
        # Right dataset identifier and wrong name
        with self.assertRaises(NotFoundError):
            right_dataset_identifier = f"{self.owner}/{self.datasets[0]}"
            wrong_name = "abcde"
            self.client.get_labelset(right_dataset_identifier, wrong_name)

    def test_add_delete_labelset(self) -> None:
        name = "labelset4"
        description = "Test add_delete_labelset description."
        for dataset in self.datasets:
            dataset_identifier = f"{self.owner}/{dataset}"
            try:
                # Add labelset
                labelset = self.client.add_labelset(
                    dataset_identifier, name, description
                )
                self.assertIsInstance(labelset, Labelset)
            except AlreadyExistsError:
                pass
            finally:
                # Delete labelset
                self.client.delete_labelset(dataset_identifier, name)

    def test_add_labelset_networkerror(self) -> None:
        with self.assertRaises(NetworkError):
            wrong_dataset_identifier = "abcde"
            wrong_name = "abcde"
            self.client.add_labelset(wrong_dataset_identifier, wrong_name)

    def test_delete_labelset_notfounderror(self) -> None:
        # Wrong dataset identifier and wrong name
        with self.assertRaises(NotFoundError):
            wrong_dataset_identifier = "abcde"
            wrong_name = "abcde"
            self.client.delete_labelset(wrong_dataset_identifier, wrong_name)
        # Right dataset identifier and wrong name
        with self.assertRaises(NotFoundError):
            right_dataset_identifier = f"{self.owner}/{self.datasets[0]}"
            wrong_name = "abcde"
            self.client.delete_labelset(right_dataset_identifier, wrong_name)


###########
# Release #
###########
class TestRelease(Test):
    def setUp(self) -> None:
        super().setUp()

    def tearDown(self) -> None:
        super().tearDown()

    def test_get_releases(self) -> None:
        for dataset in self.datasets:
            dataset_identifier = f"{self.owner}/{dataset}"
            releases = self.client.get_releases(dataset_identifier)
            for release in releases:
                self.assertIsInstance(release, Release)

    def test_get_releases_notfounderror(self) -> None:
        with self.assertRaises(NotFoundError):
            wrong_dataset_identifier = "abcde"
            self.client.get_releases(wrong_dataset_identifier)

    def test_get_release(self) -> None:
        for dataset in self.datasets:
            dataset_identifier = f"{self.owner}/{dataset}"
            releases = self.client.get_releases(dataset_identifier)
            for release in releases:
                release = self.client.get_release(dataset_identifier, release.name)
                self.assertIsInstance(release, Release)

    def test_get_release_notfounderror(self) -> None:
        # Wrong dataset identifier and wrong name
        with self.assertRaises(NotFoundError):
            wrong_dataset_identifier = "abcde"
            wrong_name = "abcde"
            self.client.get_release(wrong_dataset_identifier, wrong_name)
        # Right dataset identifier and wrong name
        with self.assertRaises(NotFoundError):
            right_dataset_identifier = f"{self.owner}/{self.datasets[0]}"
            wrong_name = "abcde"
            self.client.get_release(right_dataset_identifier, wrong_name)

    def test_add_delete_release(self) -> None:
        name = "v0.4"
        description = "Test release description."
        for dataset in self.datasets:
            dataset_identifier = f"{self.owner}/{dataset}"
            try:
                # Add release
                release = self.client.add_release(dataset_identifier, name, description)
                self.assertIsInstance(release, Release)
            except AlreadyExistsError:
                pass
            finally:
                # Delete release
                time.sleep(self.TIME_INTERVAL)
                self.client.delete_release(dataset_identifier, name)

    def test_add_release_networkerror(self) -> None:
        # Wrong dataset identifier and wrong name
        with self.assertRaises(NetworkError):
            wrong_dataset_identifier = "abcde"
            wrong_name = "abcde"
            self.client.add_release(wrong_dataset_identifier, wrong_name)

    def test_delete_release_notfounderror(self) -> None:
        # Wrong dataset identifier and wrong name
        with self.assertRaises(NotFoundError):
            wrong_dataset_identifier = "abcde"
            wrong_name = "abcde"
            self.client.delete_release(wrong_dataset_identifier, wrong_name)
        # Right dataset identifier and wrong name
        with self.assertRaises(NotFoundError):
            right_dataset_identifier = f"{self.owner}/{self.datasets[0]}"
            wrong_name = "abcde"
            self.client.delete_release(right_dataset_identifier, wrong_name)


#########
# Asset #
#########
class TestAsset(Test):
    def setUp(self) -> None:
        super().setUp()

    def tearDown(self) -> None:
        super().tearDown()

    def test_upload_asset(self) -> None:
        with open("tests/fixtures/test.png", "rb") as f:
            test_file = self.client.upload_asset(f, "test.png")
            self.assertIsInstance(test_file, File)


##############
# Exceptions #
##############
class TestException(Test):
    def setUp(self) -> None:
        super().setUp()

    def tearDown(self) -> None:
        super().tearDown()

    def test_wrong_api_key(self) -> None:
        with self.assertRaises(AuthenticationError):
            wrong_api_key = "12345"
            SegmentsClient(wrong_api_key)

    def test_unauthorized_dataset_request(self) -> None:
        with self.assertRaises(AuthorizationError):
            dataset_identifier = f"{self.owner}/empty-dataset-for-authorization-tests"
            self.client.get_dataset(dataset_identifier)

    def test_dataset_already_exists_error(self) -> None:
        organization = self.owner
        for dataset in self.datasets:
            with self.assertRaises(AlreadyExistsError):
                self.client.add_dataset(dataset, organization=organization)

    def test_resource_not_found_error(self) -> None:
        with self.assertRaises(NotFoundError):
            wrong_dataset_identifier = "abcde"
            self.client.get_dataset(wrong_dataset_identifier)

    def test_add_label_validationerror(self) -> None:
        labelset = "ground-truth"
        wrong_attributes: Dict[str, Any] = {"wrong_key": "abcde"}
        for sample_uuid in self.sample_uuids:
            with self.assertRaises(ValidationError):
                self.client.add_label(sample_uuid, labelset, wrong_attributes)


if __name__ == "__main__":
    unittest.main()<|MERGE_RESOLUTION|>--- conflicted
+++ resolved
@@ -166,13 +166,8 @@
             self.client.clone_dataset(wrong_dataset_identifier)
 
     def test_clone_dataset_defaults(self) -> None:
-<<<<<<< HEAD
         name = "example-images-segmentation"
         dataset_identifier = f"{self.owner}/{name}"
-=======
-        dataset_identifier = f"{self.owner}/example-images-segmentation"
-        new_name = "example-images-segmentation-clone"
->>>>>>> 4af667d2
         try:
             clone = self.client.clone_dataset(
                 dataset_identifier, organization=self.owner
@@ -186,11 +181,7 @@
             pass
         finally:
             # Delete dataset
-<<<<<<< HEAD
             self.client.delete_dataset(f"{self.owner}/{name}-clone")
-=======
-            self.client.delete_dataset(f"{self.owner}/{new_name}")
->>>>>>> 4af667d2
 
     def test_clone_dataset_custom(self) -> None:
         dataset_identifier = f"{self.owner}/example-images-vector"
