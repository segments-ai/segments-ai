from __future__ import annotations
import json
import os
from typing import Iterable

from pytest import fixture
from segments.client import SegmentsClient


@fixture
def API_KEY() -> str:
    api_key: str = os.getenv("SEGMENTS_API_KEY")
    return api_key


@fixture
def API_URL() -> str | None:
    api_url: str | None = os.getenv("SEGMENTS_API_URL")
    return api_url


@fixture
def owner() -> str:
    dataset_owner: str = os.getenv("DATASET_OWNER")
    return dataset_owner


<<<<<<< HEAD
@fixture
def client(API_KEY: str, API_URL: str | None) -> Iterable[SegmentsClient]:
    client = (
        SegmentsClient(api_key=API_KEY, api_url=API_URL)
        if API_URL
        else SegmentsClient(api_key=API_KEY)
    )
=======
@pytest.fixture
def client(API_KEY: str, API_URL: Optional[str]) -> Iterable[SegmentsClient]:
    client = SegmentsClient(api_key=API_KEY, api_url=API_URL) if API_URL else SegmentsClient(api_key=API_KEY)
>>>>>>> 9d0a4a5a
    yield client
    client.close()


@fixture
def datasets() -> list[str]:
    datasets: str = os.getenv("DATASETS")
    datasets: list[str] = json.loads(datasets)
    return datasets


@fixture
def sample_uuids() -> list[str]:
    """First sample uuid for each dataset."""
    sample_uuids: str = os.getenv("SAMPLE_UUIDS")
    sample_uuids: list[str] = json.loads(sample_uuids)
    return sample_uuids


@fixture
def sample_attribute_types() -> list[str]:
    """Sample attribute type of the datasets."""
    sample_attribute_types: str = os.getenv("SAMPLE_ATTRIBUTE_TYPES")
    sample_attribute_types: list[str] = json.loads(sample_attribute_types)
    return sample_attribute_types


@fixture
def label_attribute_types() -> list[str]:
    """Label attribute type of the datasets."""
    label_attribute_types: str = os.getenv("LABEL_ATTRIBUTE_TYPES")
    label_attribute_types: list[str] = json.loads(label_attribute_types)
    return label_attribute_types


@fixture
def TIME_INTERVAL() -> float:
    """Wait for API call to complete."""
    return 0.2


@fixture
def ARTIFACTS_DIR() -> str:
    return "./test_artifacts"<|MERGE_RESOLUTION|>--- conflicted
+++ resolved
@@ -1,4 +1,5 @@
 from __future__ import annotations
+
 import json
 import os
 from typing import Iterable
@@ -25,19 +26,9 @@
     return dataset_owner
 
 
-<<<<<<< HEAD
 @fixture
 def client(API_KEY: str, API_URL: str | None) -> Iterable[SegmentsClient]:
-    client = (
-        SegmentsClient(api_key=API_KEY, api_url=API_URL)
-        if API_URL
-        else SegmentsClient(api_key=API_KEY)
-    )
-=======
-@pytest.fixture
-def client(API_KEY: str, API_URL: Optional[str]) -> Iterable[SegmentsClient]:
     client = SegmentsClient(api_key=API_KEY, api_url=API_URL) if API_URL else SegmentsClient(api_key=API_KEY)
->>>>>>> 9d0a4a5a
     yield client
     client.close()
 
